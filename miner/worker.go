// Copyright 2015 The go-ethereum Authors
// This file is part of the go-ethereum library.
//
// The go-ethereum library is free software: you can redistribute it and/or modify
// it under the terms of the GNU Lesser General Public License as published by
// the Free Software Foundation, either version 3 of the License, or
// (at your option) any later version.
//
// The go-ethereum library is distributed in the hope that it will be useful,
// but WITHOUT ANY WARRANTY; without even the implied warranty of
// MERCHANTABILITY or FITNESS FOR A PARTICULAR PURPOSE. See the
// GNU Lesser General Public License for more details.
//
// You should have received a copy of the GNU Lesser General Public License
// along with the go-ethereum library. If not, see <http://www.gnu.org/licenses/>.

package miner

import (
	"bytes"
	"crypto/rand"
	"errors"
	"math/big"
	"sync"
	"sync/atomic"
	"time"

	mapset "github.com/deckarep/golang-set"
	"github.com/ethereum/go-ethereum/abe"
	"github.com/ethereum/go-ethereum/accounts"
	"github.com/ethereum/go-ethereum/common"
	"github.com/ethereum/go-ethereum/consensus"
	"github.com/ethereum/go-ethereum/consensus/misc"
	"github.com/ethereum/go-ethereum/core"
	"github.com/ethereum/go-ethereum/core/state"
	"github.com/ethereum/go-ethereum/core/types"
	"github.com/ethereum/go-ethereum/ethdb"
	"github.com/ethereum/go-ethereum/event"
	"github.com/ethereum/go-ethereum/log"
	"github.com/ethereum/go-ethereum/params"
)

const (
	// resultQueueSize is the size of channel listening to sealing result.
	resultQueueSize = 10

	// txChanSize is the size of channel listening to NewTxsEvent.
	// The number is referenced from the size of tx pool.
	txChanSize = 4096

	// chainHeadChanSize is the size of channel listening to ChainHeadEvent.
	chainHeadChanSize = 10

	// chainSideChanSize is the size of channel listening to ChainSideEvent.
	chainSideChanSize = 10

	// resubmitAdjustChanSize is the size of resubmitting interval adjustment channel.
	resubmitAdjustChanSize = 10

	// miningLogAtDepth is the number of confirmations before logging successful mining.
	miningLogAtDepth = 7

	// minRecommitInterval is the minimal time interval to recreate the mining block with
	// any newly arrived transactions.
	minRecommitInterval = 1 * time.Second

	// maxRecommitInterval is the maximum time interval to recreate the mining block with
	// any newly arrived transactions.
	maxRecommitInterval = 15 * time.Second

	// intervalAdjustRatio is the impact a single interval adjustment has on sealing work
	// resubmitting interval.
	intervalAdjustRatio = 0.1

	// intervalAdjustBias is applied during the new resubmit interval calculation in favor of
	// increasing upper limit or decreasing lower limit so that the limit can be reachable.
	intervalAdjustBias = 200 * 1000.0 * 1000.0

	// staleThreshold is the maximum depth of the acceptable stale block.
	staleThreshold = 7
)

// environment is the worker's current environment and holds all of the current state information.
type environment struct {
	signer types.Signer

	state     *state.StateDB // apply state changes here
	ancestors mapset.Set     // ancestor set (used for checking uncle parent validity)
	family    mapset.Set     // family set (used for checking uncle invalidity)
	uncles    mapset.Set     // uncle set
	tcount    int            // tx count in cycle
	gasPool   *core.GasPool  // available gas used to pack transactions

	header   *types.Header
	txs      []*types.Transaction
	receipts []*types.Receipt

	randomness    [32]byte
	newCommitment [32]byte
}

// task contains all information for consensus engine sealing and result submitting.
type task struct {
	receipts  []*types.Receipt
	state     *state.StateDB
	block     *types.Block
	createdAt time.Time
}

const (
	commitInterruptNone int32 = iota
	commitInterruptNewHead
	commitInterruptResubmit
)

// newWorkReq represents a request for new sealing work submitting with relative interrupt notifier.
type newWorkReq struct {
	interrupt *int32
	noempty   bool
	timestamp int64
}

// intervalAdjust represents a resubmitting interval adjustment.
type intervalAdjust struct {
	ratio float64
	inc   bool
}

// worker is the main object which takes care of submitting new work to consensus engine
// and gathering the sealing result.
type worker struct {
	config *params.ChainConfig
	engine consensus.Engine
	eth    Backend
	chain  *core.BlockChain

	gasFloor uint64
	gasCeil  uint64

	// Subscriptions
	mux          *event.TypeMux
	txsCh        chan core.NewTxsEvent
	txsSub       event.Subscription
	chainHeadCh  chan core.ChainHeadEvent
	chainHeadSub event.Subscription
	chainSideCh  chan core.ChainSideEvent
	chainSideSub event.Subscription

	// Channels
	newWorkCh          chan *newWorkReq
	taskCh             chan *task
	resultCh           chan *types.Block
	startCh            chan struct{}
	exitCh             chan struct{}
	resubmitIntervalCh chan time.Duration
	resubmitAdjustCh   chan *intervalAdjust

	current      *environment                 // An environment for current running cycle.
	localUncles  map[common.Hash]*types.Block // A set of side blocks generated locally as the possible uncle blocks.
	remoteUncles map[common.Hash]*types.Block // A set of side blocks as the possible uncle blocks.
	unconfirmed  *unconfirmedBlocks           // A set of locally mined blocks pending canonicalness confirmations.

	mu       sync.RWMutex // The lock used to protect the coinbase and extra fields
	coinbase common.Address
	extra    []byte

	pendingMu    sync.RWMutex
	pendingTasks map[common.Hash]*task

	snapshotMu    sync.RWMutex // The lock used to protect the block snapshot and state snapshot
	snapshotBlock *types.Block
	snapshotState *state.StateDB

	// atomic status counters
	running int32 // The indicator whether the consensus engine is running or not.
	newTxs  int32 // New arrival transaction count since last sealing work submitting.

	// External functions
	isLocalBlock func(block *types.Block) bool // Function used to determine whether the specified block is mined by local miner.

	// Test hooks
	newTaskHook  func(*task)                        // Method to call upon receiving a new sealing task.
	skipSealHook func(*task) bool                   // Method to decide whether skipping the sealing.
	fullTaskHook func()                             // Method to call before pushing the full sealing task.
	resubmitHook func(time.Duration, time.Duration) // Method to call upon updating resubmitting interval.

	// Verification Service
	verificationService string
	verificationMu      sync.RWMutex
	lastBlockVerified   uint64

	// Transaction processing
	co  *core.CurrencyOperator
	rng *core.Rng

	// Needed for randomness
	db *ethdb.Database
}

<<<<<<< HEAD
func newWorker(config *params.ChainConfig, engine consensus.Engine, eth Backend, mux *event.TypeMux, recommit time.Duration, gasFloor, gasCeil uint64, isLocalBlock func(*types.Block) bool, verificationService string, verificationRewards common.Address, co *core.CurrencyOperator, rng *core.Rng, db *ethdb.Database) *worker {
=======
func newWorker(config *params.ChainConfig, engine consensus.Engine, eth Backend, mux *event.TypeMux, recommit time.Duration, gasFloor, gasCeil uint64, isLocalBlock func(*types.Block) bool, verificationService string, co *core.CurrencyOperator) *worker {
>>>>>>> 4fd835df
	worker := &worker{
		config:              config,
		engine:              engine,
		eth:                 eth,
		mux:                 mux,
		chain:               eth.BlockChain(),
		gasFloor:            gasFloor,
		gasCeil:             gasCeil,
		isLocalBlock:        isLocalBlock,
		verificationService: verificationService,
		localUncles:         make(map[common.Hash]*types.Block),
		remoteUncles:        make(map[common.Hash]*types.Block),
		unconfirmed:         newUnconfirmedBlocks(eth.BlockChain(), miningLogAtDepth),
		pendingTasks:        make(map[common.Hash]*task),
		txsCh:               make(chan core.NewTxsEvent, txChanSize),
		chainHeadCh:         make(chan core.ChainHeadEvent, chainHeadChanSize),
		chainSideCh:         make(chan core.ChainSideEvent, chainSideChanSize),
		newWorkCh:           make(chan *newWorkReq),
		taskCh:              make(chan *task),
		resultCh:            make(chan *types.Block, resultQueueSize),
		exitCh:              make(chan struct{}),
		startCh:             make(chan struct{}, 1),
		resubmitIntervalCh:  make(chan time.Duration),
		resubmitAdjustCh:    make(chan *intervalAdjust, resubmitAdjustChanSize),
		co:                  co,
		rng:                 rng,
		db:                  db,
	}
	// Subscribe NewTxsEvent for tx pool
	worker.txsSub = eth.TxPool().SubscribeNewTxsEvent(worker.txsCh)
	// Subscribe events for blockchain
	worker.chainHeadSub = eth.BlockChain().SubscribeChainHeadEvent(worker.chainHeadCh)
	worker.chainSideSub = eth.BlockChain().SubscribeChainSideEvent(worker.chainSideCh)

	// Sanitize recommit interval if the user-specified one is too short.
	if recommit < minRecommitInterval {
		log.Warn("Sanitizing miner recommit interval", "provided", recommit, "updated", minRecommitInterval)
		recommit = minRecommitInterval
	}

	// If istanbul engine used, set the iEvmH and regAddr objects in that engine
	if istanbul, ok := engine.(consensus.Istanbul); ok {
		istanbul.SetInternalEVMHandler(eth.InternalEVMHandler())
		istanbul.SetRegisteredAddresses(eth.RegisteredAddresses())
	}

	go worker.mainLoop()
	go worker.newWorkLoop(recommit)
	go worker.resultLoop()
	go worker.taskLoop()

	// Submit first work to initialize pending state.
	worker.startCh <- struct{}{}

	return worker
}

// setEtherbase sets the etherbase used to initialize the block coinbase field.
func (w *worker) setEtherbase(addr common.Address) {
	w.mu.Lock()
	defer w.mu.Unlock()
	w.coinbase = addr
}

// setExtra sets the content used to initialize the block extra field.
func (w *worker) setExtra(extra []byte) {
	w.mu.Lock()
	defer w.mu.Unlock()
	w.extra = extra
}

// setRecommitInterval updates the interval for miner sealing work recommitting.
func (w *worker) setRecommitInterval(interval time.Duration) {
	w.resubmitIntervalCh <- interval
}

// pending returns the pending state and corresponding block.
func (w *worker) pending() (*types.Block, *state.StateDB) {
	// return a snapshot to avoid contention on currentMu mutex
	w.snapshotMu.RLock()
	defer w.snapshotMu.RUnlock()
	if w.snapshotState == nil {
		return nil, nil
	}
	return w.snapshotBlock, w.snapshotState.Copy()
}

// pendingBlock returns pending block.
func (w *worker) pendingBlock() *types.Block {
	// return a snapshot to avoid contention on currentMu mutex
	w.snapshotMu.RLock()
	defer w.snapshotMu.RUnlock()
	return w.snapshotBlock
}

// start sets the running status as 1 and triggers new work submitting.
func (w *worker) start() {
	atomic.StoreInt32(&w.running, 1)
	w.startCh <- struct{}{}

	if istanbul, ok := w.engine.(consensus.Istanbul); ok {
		istanbul.Start(w.chain, w.chain.CurrentBlock, w.chain.HasBadBlock,
			func(parentHash common.Hash) (*state.StateDB, error) {
				parentStateRoot := w.chain.GetHeaderByHash(parentHash).Root
				return w.chain.StateAt(parentStateRoot)
			},
			func(block *types.Block, state *state.StateDB) (types.Receipts, []*types.Log, uint64, error) {
				return w.chain.Processor().Process(block, state, *w.chain.GetVMConfig())
			},
			func(block *types.Block, state *state.StateDB, receipts types.Receipts, usedGas uint64) error {
				return w.chain.Validator().ValidateState(block, nil, state, receipts, usedGas)
			})
	}
}

// stop sets the running status as 0.
func (w *worker) stop() {
	atomic.StoreInt32(&w.running, 0)

	if istanbul, ok := w.engine.(consensus.Istanbul); ok {
		istanbul.Stop()
	}
}

// isRunning returns an indicator whether worker is running or not.
func (w *worker) isRunning() bool {
	return atomic.LoadInt32(&w.running) == 1
}

// close terminates all background threads maintained by the worker.
// Note the worker does not support being closed multiple times.
func (w *worker) close() {
	close(w.exitCh)
}

func (w *worker) txCmp(tx1 *types.Transaction, tx2 *types.Transaction) int {
	return w.co.Cmp(tx1.GasPrice(), tx1.GasCurrency(), tx2.GasPrice(), tx2.GasCurrency())
}

// newWorkLoop is a standalone goroutine to submit new mining work upon received events.
func (w *worker) newWorkLoop(recommit time.Duration) {
	var (
		interrupt   *int32
		minRecommit = recommit // minimal resubmit interval specified by user.
		timestamp   int64      // timestamp for each round of mining.
	)

	timer := time.NewTimer(0)
	<-timer.C // discard the initial tick

	// commit aborts in-flight transaction execution with given signal and resubmits a new one.
	commit := func(noempty bool, s int32) {
		if interrupt != nil {
			atomic.StoreInt32(interrupt, s)
		}
		interrupt = new(int32)
		w.newWorkCh <- &newWorkReq{interrupt: interrupt, noempty: noempty, timestamp: timestamp}
		timer.Reset(recommit)
		atomic.StoreInt32(&w.newTxs, 0)
	}
	// recalcRecommit recalculates the resubmitting interval upon feedback.
	recalcRecommit := func(target float64, inc bool) {
		var (
			prev = float64(recommit.Nanoseconds())
			next float64
		)
		if inc {
			next = prev*(1-intervalAdjustRatio) + intervalAdjustRatio*(target+intervalAdjustBias)
			// Recap if interval is larger than the maximum time interval
			if next > float64(maxRecommitInterval.Nanoseconds()) {
				next = float64(maxRecommitInterval.Nanoseconds())
			}
		} else {
			next = prev*(1-intervalAdjustRatio) + intervalAdjustRatio*(target-intervalAdjustBias)
			// Recap if interval is less than the user specified minimum
			if next < float64(minRecommit.Nanoseconds()) {
				next = float64(minRecommit.Nanoseconds())
			}
		}
		recommit = time.Duration(int64(next))
	}
	// clearPending cleans the stale pending tasks.
	clearPending := func(number uint64) {
		w.pendingMu.Lock()
		for h, t := range w.pendingTasks {
			if t.block.NumberU64()+staleThreshold <= number {
				delete(w.pendingTasks, h)
			}
		}
		w.pendingMu.Unlock()
	}

	for {
		select {
		case <-w.startCh:
			clearPending(w.chain.CurrentBlock().NumberU64())
			timestamp = time.Now().Unix()
			commit(false, commitInterruptNewHead)

		case head := <-w.chainHeadCh:
			headNumber := head.Block.NumberU64()
			clearPending(headNumber)
			timestamp = time.Now().Unix()
			commit(false, commitInterruptNewHead)

			processAttestationRequestsUpTo := func(number uint64) {
				w.verificationMu.Lock()
				defer w.verificationMu.Unlock()
				for blockNum := number; blockNum > w.lastBlockVerified; blockNum-- {
					block := w.chain.GetBlockByNumber(number)
					if now := time.Now().Unix(); block.Time().Uint64()+params.AttestationExpirySeconds >= uint64(now) {
						receipts := w.chain.GetReceiptsByHash(block.Hash())
						abe.SendAttestationMessages(receipts, block, w.coinbase, w.eth.AccountManager(), w.verificationService)
					} else {
						break
					}
				}
				w.lastBlockVerified = number
			}
			go processAttestationRequestsUpTo(headNumber)

		case <-timer.C:
			// If mining is running resubmit a new work cycle periodically to pull in
			// higher priced transactions. Disable this overhead for pending blocks.
			if w.isRunning() && (w.config.Clique == nil || w.config.Clique.Period > 0) && !w.isIstanbulEngine() {
				// Short circuit if no new transaction arrives.
				if atomic.LoadInt32(&w.newTxs) == 0 {
					timer.Reset(recommit)
					continue
				}
				commit(true, commitInterruptResubmit)
			}

		case interval := <-w.resubmitIntervalCh:
			// Adjust resubmit interval explicitly by user.
			if interval < minRecommitInterval {
				log.Warn("Sanitizing miner recommit interval", "provided", interval, "updated", minRecommitInterval)
				interval = minRecommitInterval
			}
			log.Info("Miner recommit interval update", "from", minRecommit, "to", interval)
			minRecommit, recommit = interval, interval

			if w.resubmitHook != nil {
				w.resubmitHook(minRecommit, recommit)
			}

		case adjust := <-w.resubmitAdjustCh:
			// Adjust resubmit interval by feedback.
			if adjust.inc {
				before := recommit
				recalcRecommit(float64(recommit.Nanoseconds())/adjust.ratio, true)
				log.Trace("Increase miner recommit interval", "from", before, "to", recommit)
			} else {
				before := recommit
				recalcRecommit(float64(minRecommit.Nanoseconds()), false)
				log.Trace("Decrease miner recommit interval", "from", before, "to", recommit)
			}

			if w.resubmitHook != nil {
				w.resubmitHook(minRecommit, recommit)
			}

		case <-w.exitCh:
			return
		}
	}
}

// mainLoop is a standalone goroutine to regenerate the sealing task based on the received event.
func (w *worker) mainLoop() {
	defer w.txsSub.Unsubscribe()
	defer w.chainHeadSub.Unsubscribe()
	defer w.chainSideSub.Unsubscribe()

	for {
		select {
		case req := <-w.newWorkCh:
			if h, ok := w.engine.(consensus.Handler); ok {
				h.NewChainHead()
			}
			w.commitNewWork(req.interrupt, req.noempty, req.timestamp)

		case ev := <-w.chainSideCh:
			// Short circuit for duplicate side blocks
			if _, exist := w.localUncles[ev.Block.Hash()]; exist {
				continue
			}
			if _, exist := w.remoteUncles[ev.Block.Hash()]; exist {
				continue
			}
			// Add side block to possible uncle block set depending on the author.
			if w.isLocalBlock != nil && w.isLocalBlock(ev.Block) {
				w.localUncles[ev.Block.Hash()] = ev.Block
			} else {
				w.remoteUncles[ev.Block.Hash()] = ev.Block
			}
			// If our mining block contains less than 2 uncle blocks,
			// add the new uncle block if valid and regenerate a mining block.
			if w.isRunning() && w.current != nil && w.current.uncles.Cardinality() < 2 {
				start := time.Now()
				if err := w.commitUncle(w.current, ev.Block.Header()); err == nil {
					var uncles []*types.Header
					w.current.uncles.Each(func(item interface{}) bool {
						hash, ok := item.(common.Hash)
						if !ok {
							return false
						}
						uncle, exist := w.localUncles[hash]
						if !exist {
							uncle, exist = w.remoteUncles[hash]
						}
						if !exist {
							return false
						}
						uncles = append(uncles, uncle.Header())
						return false
					})
					w.commit(uncles, nil, true, start)
				}
			}

		case ev := <-w.txsCh:
			// Apply transactions to the pending state if we're not mining.
			//
			// Note all transactions received may not be continuous with transactions
			// already included in the current mining block. These transactions will
			// be automatically eliminated.
			if !w.isRunning() && w.current != nil {
				w.mu.RLock()
				coinbase := w.coinbase
				w.mu.RUnlock()

				txs := make(map[common.Address]types.Transactions)
				for _, tx := range ev.Txs {
					acc, _ := types.Sender(w.current.signer, tx)
					txs[acc] = append(txs[acc], tx)
				}

				// Refresh the registered address cache before processing transaction batch
				if regAdd := w.eth.RegisteredAddresses(); regAdd != nil {
					regAdd.RefreshAddresses()
				}

				// Refresh the gas currency whitelist cache before processing transaction batch
				if wl := w.eth.GasCurrencyWhitelist(); wl != nil {
					wl.RefreshWhitelist()
				}

				txset := types.NewTransactionsByPriceAndNonce(w.current.signer, txs, w.txCmp)
				w.commitTransactions(txset, coinbase, nil)
				w.updateSnapshot()
			} else {
				// If we're mining, but nothing is being processed, wake on new transactions
				if w.config.Clique != nil && w.config.Clique.Period == 0 {
					w.commitNewWork(nil, false, time.Now().Unix())
				}
			}
			atomic.AddInt32(&w.newTxs, int32(len(ev.Txs)))

		// System stopped
		case <-w.exitCh:
			return
		case <-w.txsSub.Err():
			return
		case <-w.chainHeadSub.Err():
			return
		case <-w.chainSideSub.Err():
			return
		}
	}
}

// taskLoop is a standalone goroutine to fetch sealing task from the generator and
// push them to consensus engine.
func (w *worker) taskLoop() {
	var (
		stopCh chan struct{}
		prev   common.Hash
	)

	// interrupt aborts the in-flight sealing task.
	interrupt := func() {
		if stopCh != nil {
			close(stopCh)
			stopCh = nil
		}
	}
	for {
		select {
		case task := <-w.taskCh:
			if w.newTaskHook != nil {
				w.newTaskHook(task)
			}
			// Reject duplicate sealing work due to resubmitting.
			sealHash := w.engine.SealHash(task.block.Header())
			if sealHash == prev {
				continue
			}
			// Interrupt previous sealing operation
			interrupt()
			stopCh, prev = make(chan struct{}), sealHash

			if w.skipSealHook != nil && w.skipSealHook(task) {
				continue
			}
			w.pendingMu.Lock()
			w.pendingTasks[w.engine.SealHash(task.block.Header())] = task
			w.pendingMu.Unlock()

			if err := w.engine.Seal(w.chain, task.block, w.resultCh, stopCh); err != nil {
				log.Warn("Block sealing failed", "err", err)
			}
		case <-w.exitCh:
			interrupt()
			return
		}
	}
}

// resultLoop is a standalone goroutine to handle sealing result submitting
// and flush relative data to the database.
func (w *worker) resultLoop() {
	for {
		select {
		case block := <-w.resultCh:
			// Short circuit when receiving empty result.
			if block == nil {
				continue
			}
			// Short circuit when receiving duplicate result caused by resubmitting.
			if w.chain.HasBlock(block.Hash(), block.NumberU64()) {
				continue
			}
			var (
				sealhash = w.engine.SealHash(block.Header())
				hash     = block.Hash()
			)
			w.pendingMu.RLock()
			task, exist := w.pendingTasks[sealhash]
			w.pendingMu.RUnlock()
			if !exist {
				log.Error("Block found but no relative pending task", "number", block.Number(), "sealhash", sealhash, "hash", hash)
				continue
			}
			// Different block could share same sealhash, deep copy here to prevent write-write conflict.
			var (
				receipts = make([]*types.Receipt, len(task.receipts))
				logs     []*types.Log
			)
			for i, receipt := range task.receipts {
				receipts[i] = new(types.Receipt)
				*receipts[i] = *receipt
				// Update the block hash in all logs since it is now available and not when the
				// receipt/log of individual transactions were created.
				for _, log := range receipt.Logs {
					log.BlockHash = hash
				}
				logs = append(logs, receipt.Logs...)
			}
			// Commit block and state to database.
			stat, err := w.chain.WriteBlockWithState(block, receipts, task.state)
			if err != nil {
				log.Error("Failed writing block to chain", "err", err)
				continue
			}
			log.Info("Successfully sealed new block", "number", block.Number(), "sealhash", sealhash, "hash", hash,
				"elapsed", common.PrettyDuration(time.Since(task.createdAt)))

			// Broadcast the block and announce chain insertion event
			w.mux.Post(core.NewMinedBlockEvent{Block: block})

			var events []interface{}
			switch stat {
			case core.CanonStatTy:
				events = append(events, core.ChainEvent{Block: block, Hash: block.Hash(), Logs: logs})
				events = append(events, core.ChainHeadEvent{Block: block})
			case core.SideStatTy:
				events = append(events, core.ChainSideEvent{Block: block})
			}
			w.chain.PostChainEvents(events, logs)

			// Insert the block into the set of pending ones to resultLoop for confirmations
			w.unconfirmed.Insert(block.NumberU64(), block.Hash())

		case <-w.exitCh:
			return
		}
	}
}

// makeCurrent creates a new environment for the current cycle.
func (w *worker) makeCurrent(parent *types.Block, header *types.Header) error {
	state, err := w.chain.StateAt(parent.Root())
	if err != nil {
		return err
	}
	env := &environment{
		signer:    types.NewEIP155Signer(w.config.ChainID),
		state:     state,
		ancestors: mapset.NewSet(),
		family:    mapset.NewSet(),
		uncles:    mapset.NewSet(),
		header:    header,
	}

	// when 08 is processed ancestors contain 07 (quick block)
	for _, ancestor := range w.chain.GetBlocksFromHash(parent.Hash(), 7) {
		for _, uncle := range ancestor.Uncles() {
			env.family.Add(uncle.Hash())
		}
		env.family.Add(ancestor.Hash())
		env.ancestors.Add(ancestor.Hash())
	}

	// Keep track of transactions which return errors so they can be removed
	env.tcount = 0
	w.current = env
	return nil
}

// commitUncle adds the given block to uncle block set, returns error if failed to add.
func (w *worker) commitUncle(env *environment, uncle *types.Header) error {
	hash := uncle.Hash()
	if env.uncles.Contains(hash) {
		return errors.New("uncle not unique")
	}
	if env.header.ParentHash == uncle.ParentHash {
		return errors.New("uncle is sibling")
	}
	if !env.ancestors.Contains(uncle.ParentHash) {
		return errors.New("uncle's parent unknown")
	}
	if env.family.Contains(hash) {
		return errors.New("uncle already included")
	}
	env.uncles.Add(uncle.Hash())
	return nil
}

// updateSnapshot updates pending snapshot block and state.
// Note this function assumes the current variable is thread safe.
func (w *worker) updateSnapshot() {
	w.snapshotMu.Lock()
	defer w.snapshotMu.Unlock()

	var uncles []*types.Header
	w.current.uncles.Each(func(item interface{}) bool {
		hash, ok := item.(common.Hash)
		if !ok {
			return false
		}
		uncle, exist := w.localUncles[hash]
		if !exist {
			uncle, exist = w.remoteUncles[hash]
		}
		if !exist {
			return false
		}
		uncles = append(uncles, uncle.Header())
		return false
	})

	w.snapshotBlock = types.NewBlock(
		w.current.header,
		w.current.txs,
		uncles,
		w.current.receipts,
	)

	w.snapshotState = w.current.state.Copy()
}

func (w *worker) commitRngSpecialTransaction(tx *types.Transaction, coinbase common.Address) ([]*types.Log, error) {
	err := w.rng.RevealAndCommit(w.current.randomness, w.current.newCommitment, coinbase, w.current.header, w.current.state)

	if err != nil {
		log.Error("Failed to reveal and commit")
	}

	receipt := types.NewSpecialReceipt(tx)
	w.current.txs = append(w.current.txs, tx)
	w.current.receipts = append(w.current.receipts, receipt)

	return []*types.Log{}, nil
}

func (w *worker) commitRegularTransaction(tx *types.Transaction, coinbase common.Address) ([]*types.Log, error) {
	snap := w.current.state.Snapshot()

	receipt, _, err := core.ApplyTransaction(w.config, w.chain, &coinbase, w.current.gasPool, w.current.state, w.current.header, tx, &w.current.header.GasUsed, *w.chain.GetVMConfig(), w.eth.GasCurrencyWhitelist(), w.eth.RegisteredAddresses())
	if err != nil {
		w.current.state.RevertToSnapshot(snap)
		return nil, err
	}

	w.current.txs = append(w.current.txs, tx)
	w.current.receipts = append(w.current.receipts, receipt)

	return receipt.Logs, nil
}

func (w *worker) commitTransaction(tx *types.Transaction, coinbase common.Address) ([]*types.Log, error) {
	if tx.RngSpecial {
		return w.commitRngSpecialTransaction(tx, coinbase)
	} else {
		return w.commitRegularTransaction(tx, coinbase)
	}
}

func (w *worker) commitTransactions(txs *types.TransactionsByPriceAndNonce, coinbase common.Address, interrupt *int32) bool {
	// Short circuit if current is nil
	if w.current == nil {
		return true
	}

	if w.current.gasPool == nil {
		w.current.gasPool = new(core.GasPool).AddGas(w.current.header.GasLimit)
	}

	var coalescedLogs []*types.Log

	for {
		// In the following three cases, we will interrupt the execution of the transaction.
		// (1) new head block event arrival, the interrupt signal is 1
		// (2) worker start or restart, the interrupt signal is 1
		// (3) worker recreate the mining block with any newly arrived transactions, the interrupt signal is 2.
		// For the first two cases, the semi-finished work will be discarded.
		// For the third case, the semi-finished work will be submitted to the consensus engine.
		if interrupt != nil && atomic.LoadInt32(interrupt) != commitInterruptNone {
			// Notify resubmit loop to increase resubmitting interval due to too frequent commits.
			if atomic.LoadInt32(interrupt) == commitInterruptResubmit {
				ratio := float64(w.current.header.GasLimit-w.current.gasPool.Gas()) / float64(w.current.header.GasLimit)
				if ratio < 0.1 {
					ratio = 0.1
				}
				w.resubmitAdjustCh <- &intervalAdjust{
					ratio: ratio,
					inc:   true,
				}
			}
			return atomic.LoadInt32(interrupt) == commitInterruptNewHead
		}
		// If we don't have enough gas for any further transactions then we're done
		if w.current.gasPool.Gas() < params.TxGas {
			log.Trace("Not enough gas for further transactions", "have", w.current.gasPool, "want", params.TxGas)
			break
		}
		// Retrieve the next transaction and abort if all done
		tx := txs.Peek()
		if tx == nil {
			break
		}
		// Error may be ignored here. The error has already been checked
		// during transaction acceptance is the transaction pool.
		//
		// We use the eip155 signer regardless of the current hf.
		from, _ := types.Sender(w.current.signer, tx)
		// Check whether the tx is replay protected. If we're not in the EIP155 hf
		// phase, start ignoring the sender until we do.
		if tx.Protected() && !w.config.IsEIP155(w.current.header.Number) {
			log.Trace("Ignoring reply protected transaction", "hash", tx.Hash(), "eip155", w.config.EIP155Block)

			txs.Pop()
			continue
		}

		// Start executing the transaction
		w.current.state.Prepare(tx.Hash(), common.Hash{}, w.current.tcount)

		logs, err := w.commitTransaction(tx, coinbase)
		switch err {
		case core.ErrGasLimitReached:
			// Pop the current out-of-gas transaction without shifting in the next from the account
			log.Trace("Gas limit exceeded for current block", "sender", from)
			txs.Pop()

		case core.ErrNonceTooLow:
			// New head notification data race between the transaction pool and miner, shift
			log.Trace("Skipping transaction with low nonce", "sender", from, "nonce", tx.Nonce())
			txs.Shift()

		case core.ErrNonceTooHigh:
			// Reorg notification data race between the transaction pool and miner, skip account =
			log.Trace("Skipping account with hight nonce", "sender", from, "nonce", tx.Nonce())
			txs.Pop()

		case nil:
			// Everything ok, collect the logs and shift in the next transaction from the same account
			coalescedLogs = append(coalescedLogs, logs...)
			w.current.tcount++
			txs.Shift()

		default:
			// Strange error, discard the transaction and get the next in line (note, the
			// nonce-too-high clause will prevent us from executing in vain).
			log.Debug("Transaction failed, account skipped", "hash", tx.Hash(), "err", err)
			txs.Shift()
		}
	}

	if !w.isRunning() && len(coalescedLogs) > 0 {
		// We don't push the pendingLogsEvent while we are mining. The reason is that
		// when we are mining, the worker will regenerate a mining block every 3 seconds.
		// In order to avoid pushing the repeated pendingLog, we disable the pending log pushing.

		// make a copy, the state caches the logs and these logs get "upgraded" from pending to mined
		// logs by filling in the block hash when the block was mined by the local miner. This can
		// cause a race condition if a log was "upgraded" before the PendingLogsEvent is processed.
		cpy := make([]*types.Log, len(coalescedLogs))
		for i, l := range coalescedLogs {
			cpy[i] = new(types.Log)
			*cpy[i] = *l
		}
		go w.mux.Post(core.PendingLogsEvent{Logs: cpy})
	}
	// Notify resubmit loop to decrease resubmitting interval if current interval is larger
	// than the user-specified one.
	if interrupt != nil {
		w.resubmitAdjustCh <- &intervalAdjust{inc: false}
	}
	return false
}

// commitNewWork generates several new sealing tasks based on the parent block.
func (w *worker) commitNewWork(interrupt *int32, noempty bool, timestamp int64) {
	w.mu.RLock()
	defer w.mu.RUnlock()

	tstart := time.Now()
	parent := w.chain.CurrentBlock()

	if parent.Time().Cmp(new(big.Int).SetInt64(timestamp)) >= 0 {
		timestamp = parent.Time().Int64() + 1
	}
	// this will ensure we're not going off too far in the future
	if now := time.Now().Unix(); timestamp > now+1 {
		wait := time.Duration(timestamp-now) * time.Second
		log.Info("Mining too far in the future", "wait", common.PrettyDuration(wait))
		time.Sleep(wait)
	}

	num := parent.Number()
	header := &types.Header{
		ParentHash: parent.Hash(),
		Number:     num.Add(num, common.Big1),
		GasLimit:   core.CalcGasLimit(parent, w.gasFloor, w.gasCeil),
		Extra:      w.extra,
		Time:       big.NewInt(timestamp),
	}
	// Only set the coinbase if our consensus engine is running (avoid spurious block rewards)
	if w.isRunning() {
		if w.coinbase == (common.Address{}) {
			log.Error("Refusing to mine without etherbase")
			return
		}
		header.Coinbase = w.coinbase
		// TODO(asa): Set signature in the consensus engine, verify elsewhere
		wallet, err := w.eth.AccountManager().Find(accounts.Account{Address: w.coinbase})
		if err != nil {
			log.Error("[Celo] Failed to get account for block signature", "err", err)
		} else {
			code, err := wallet.SignHash(accounts.Account{Address: w.coinbase}, header.ParentHash.Bytes())
			if err != nil {
				log.Error("[Celo] Failed to sign block hash", "err", err)
			} else {
				// TODO(asa): Verify the signature when doing block verification
				copy(header.Signature[:], code[:])
			}
		}
	}
	if err := w.engine.Prepare(w.chain, header); err != nil {
		log.Error("Failed to prepare header for mining", "err", err)
		return
	}
	// If we are care about TheDAO hard-fork check whether to override the extra-data or not
	if daoBlock := w.config.DAOForkBlock; daoBlock != nil {
		// Check whether the block is among the fork extra-override range
		limit := new(big.Int).Add(daoBlock, params.DAOForkExtraRange)
		if header.Number.Cmp(daoBlock) >= 0 && header.Number.Cmp(limit) < 0 {
			// Depending whether we support or oppose the fork, override differently
			if w.config.DAOForkSupport {
				header.Extra = common.CopyBytes(params.DAOForkBlockExtra)
			} else if bytes.Equal(header.Extra, params.DAOForkBlockExtra) {
				header.Extra = []byte{} // If miner opposes, don't let it use the reserved extra-data
			}
		}
	}
	// Could potentially happen if starting to mine in an odd state.
	err := w.makeCurrent(parent, header)
	if err != nil {
		log.Error("Failed to create mining context", "err", err)
		return
	}
	// Create the current work task and check any fork transitions needed
	env := w.current
	if w.config.DAOForkSupport && w.config.DAOForkBlock != nil && w.config.DAOForkBlock.Cmp(header.Number) == 0 {
		misc.ApplyDAOHardFork(env.state)
	}
	// Accumulate the uncles for the current block
	uncles := make([]*types.Header, 0, 2)
	commitUncles := func(blocks map[common.Hash]*types.Block) {
		// Clean up stale uncle blocks first
		for hash, uncle := range blocks {
			if uncle.NumberU64()+staleThreshold <= header.Number.Uint64() {
				delete(blocks, hash)
			}
		}
		for hash, uncle := range blocks {
			if len(uncles) == 2 {
				break
			}
			if err := w.commitUncle(env, uncle.Header()); err != nil {
				log.Trace("Possible uncle rejected", "hash", hash, "reason", err)
			} else {
				log.Debug("Committing new uncle to block", "hash", hash)
				uncles = append(uncles, uncle.Header())
			}
		}
	}
	// Prefer to locally generated uncle
	commitUncles(w.localUncles)
	commitUncles(w.remoteUncles)

	if !noempty && !w.isIstanbulEngine() {
		// Create an empty block based on temporary copied state for sealing in advance without waiting block
		// execution finished.
		w.commit(uncles, nil, false, tstart)
	}

	istanbulEmptyBlockCommit := func() {
		if !noempty && w.isIstanbulEngine() {
			w.commit(uncles, nil, false, tstart)
		}
	}

	w.updateSnapshot()

	// Refresh the registered address cache before processing transaction batch
	if regAdd := w.eth.RegisteredAddresses(); regAdd != nil {
		regAdd.RefreshAddresses()
	}

	// Refresh the gas currency whitelist cache before processing the pending transactions
	if wl := w.eth.GasCurrencyWhitelist(); wl != nil {
		wl.RefreshWhitelist()
	}

	// Fill the block with all available pending transactions.
	pending, err := w.eth.TxPool().Pending()

	if err != nil {
		log.Error("Failed to fetch pending transactions", "err", err)
		istanbulEmptyBlockCommit()
		return
	}

	if w.rng != nil && w.rng.Running() {
		randomness, err := w.rng.GetLastRandomness(w.coinbase, w.db, w.current.header, w.current.state)
		if err != nil {
			log.Error("Failed to get last randomness")
		}
		newRandomness := [32]byte{}
		_, err = rand.Read(newRandomness[0:32])
		if err != nil {
			log.Error("Failed to generate randomness")
		}
		w.current.randomness = randomness

		w.current.newCommitment, err = w.rng.MakeCommitment(newRandomness, w.current.header, w.current.state)
		if err != nil {
			log.Error("Failed to seal randomness", "err", err)
		}

		w.rng.StoreCommitment(newRandomness, w.current.newCommitment, w.db)

		callData := make([]byte, 64)
		copy(callData[0:], randomness[:])
		copy(callData[32:], w.current.newCommitment[:])

		tx := types.NewTransaction(0, common.ZeroAddress, big.NewInt(0), 0, big.NewInt(0), nil, nil, callData)

		tx.RngSpecial = true

		txs := types.NewTransactionsByPriceAndNonce(w.current.signer, map[common.Address]types.Transactions{
			common.ZeroAddress: {tx},
		}, w.txCmp)

		if w.commitTransactions(txs, w.coinbase, interrupt) {
			return
		}
	} else if len(pending) == 0 {
		istanbulEmptyBlockCommit()
		return
	}

	// Split the pending transactions into locals and remotes
	localTxs, remoteTxs := make(map[common.Address]types.Transactions), pending
	for _, account := range w.eth.TxPool().Locals() {
		if txs := remoteTxs[account]; len(txs) > 0 {
			delete(remoteTxs, account)
			localTxs[account] = txs
		}
	}
	if len(localTxs) > 0 {
		txs := types.NewTransactionsByPriceAndNonce(w.current.signer, localTxs, w.txCmp)
		if w.commitTransactions(txs, w.coinbase, interrupt) {
			return
		}
	}
	if len(remoteTxs) > 0 {
		txs := types.NewTransactionsByPriceAndNonce(w.current.signer, remoteTxs, w.txCmp)
		if w.commitTransactions(txs, w.coinbase, interrupt) {
			return
		}
	}
	w.commit(uncles, w.fullTaskHook, true, tstart)
}

// commit runs any post-transaction state modifications, assembles the final block
// and commits new work if consensus engine is running.
func (w *worker) commit(uncles []*types.Header, interval func(), update bool, start time.Time) error {
	// Deep copy receipts here to avoid interaction between different tasks.
	receipts := make([]*types.Receipt, len(w.current.receipts))
	for i, l := range w.current.receipts {
		receipts[i] = new(types.Receipt)
		*receipts[i] = *l
	}
	s := w.current.state.Copy()

	// Set the validator set diff in the new header if we're using Istanbul and it's the last block of the epoch
	if istanbul, ok := w.engine.(consensus.Istanbul); ok {
		if err := istanbul.UpdateValSetDiff(w.chain, w.current.header, s); err != nil {
			return err
		}
	}

	block, err := w.engine.Finalize(w.chain, w.current.header, s, w.current.txs, uncles, w.current.receipts)
	if err != nil {
		return err
	}
	if w.isRunning() {
		if interval != nil {
			interval()
		}
		select {
		case w.taskCh <- &task{receipts: receipts, state: s, block: block, createdAt: time.Now()}:
			w.unconfirmed.Shift(block.NumberU64() - 1)

			feesWei := new(big.Int)
			for i, tx := range block.Transactions() {
				feesWei.Add(feesWei, new(big.Int).Mul(new(big.Int).SetUint64(receipts[i].GasUsed), tx.GasPrice()))
			}
			feesEth := new(big.Float).Quo(new(big.Float).SetInt(feesWei), new(big.Float).SetInt(big.NewInt(params.Ether)))

			log.Info("Commit new mining work", "number", block.Number(), "sealhash", w.engine.SealHash(block.Header()),
				"uncles", len(uncles), "txs", w.current.tcount, "gas", block.GasUsed(), "fees", feesEth, "elapsed", common.PrettyDuration(time.Since(start)))
		case <-w.exitCh:
			log.Info("Worker has exited")
		}
	}
	if update {
		w.updateSnapshot()
	}
	return nil
}

func (w *worker) isIstanbulEngine() bool {
	return w.engine.Protocol().Name == "istanbul"
}<|MERGE_RESOLUTION|>--- conflicted
+++ resolved
@@ -197,11 +197,7 @@
 	db *ethdb.Database
 }
 
-<<<<<<< HEAD
-func newWorker(config *params.ChainConfig, engine consensus.Engine, eth Backend, mux *event.TypeMux, recommit time.Duration, gasFloor, gasCeil uint64, isLocalBlock func(*types.Block) bool, verificationService string, verificationRewards common.Address, co *core.CurrencyOperator, rng *core.Rng, db *ethdb.Database) *worker {
-=======
-func newWorker(config *params.ChainConfig, engine consensus.Engine, eth Backend, mux *event.TypeMux, recommit time.Duration, gasFloor, gasCeil uint64, isLocalBlock func(*types.Block) bool, verificationService string, co *core.CurrencyOperator) *worker {
->>>>>>> 4fd835df
+func newWorker(config *params.ChainConfig, engine consensus.Engine, eth Backend, mux *event.TypeMux, recommit time.Duration, gasFloor, gasCeil uint64, isLocalBlock func(*types.Block) bool, verificationService string, co *core.CurrencyOperator, rng *core.Rng, db *ethdb.Database) *worker {
 	worker := &worker{
 		config:              config,
 		engine:              engine,
