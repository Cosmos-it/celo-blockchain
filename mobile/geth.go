// Copyright 2016 The go-ethereum Authors
// This file is part of the go-ethereum library.
//
// The go-ethereum library is free software: you can redistribute it and/or modify
// it under the terms of the GNU Lesser General Public License as published by
// the Free Software Foundation, either version 3 of the License, or
// (at your option) any later version.
//
// The go-ethereum library is distributed in the hope that it will be useful,
// but WITHOUT ANY WARRANTY; without even the implied warranty of
// MERCHANTABILITY or FITNESS FOR A PARTICULAR PURPOSE. See the
// GNU Lesser General Public License for more details.
//
// You should have received a copy of the GNU Lesser General Public License
// along with the go-ethereum library. If not, see <http://www.gnu.org/licenses/>.

// Contains all the wrappers from the node package to support client side node
// management on mobile platforms.

package geth

import (
	"encoding/json"
	"fmt"
	"path/filepath"

	"github.com/ethereum/go-ethereum/core"
	"github.com/ethereum/go-ethereum/eth"
	"github.com/ethereum/go-ethereum/eth/downloader"
	"github.com/ethereum/go-ethereum/ethclient"
	"github.com/ethereum/go-ethereum/ethstats"
	"github.com/ethereum/go-ethereum/internal/debug"
	"github.com/ethereum/go-ethereum/les"
	"github.com/ethereum/go-ethereum/node"
	"github.com/ethereum/go-ethereum/p2p"
	"github.com/ethereum/go-ethereum/p2p/nat"
	"github.com/ethereum/go-ethereum/params"
	whisper "github.com/ethereum/go-ethereum/whisper/whisperv6"
)

// NodeConfig represents the collection of configuration values to fine tune the Geth
// node embedded into a mobile process. The available values are a subset of the
// entire API provided by go-ethereum to reduce the maintenance surface and dev
// complexity.
type NodeConfig struct {
	// Bootstrap nodes used to establish connectivity with the rest of the network.
	BootstrapNodes *Enodes

	// MaxPeers is the maximum number of peers that can be connected. If this is
	// set to zero, then only the configured static and trusted peers can connect.
	MaxPeers int

	// EthereumEnabled specifies whether the node should run the Ethereum protocol.
	EthereumEnabled bool

	// EthereumNetworkID is the network identifier used by the Ethereum protocol to
	// decide if remote peers should be accepted or not.
	EthereumNetworkID int64 // uint64 in truth, but Java can't handle that...

	// EthereumGenesis is the genesis JSON to use to seed the blockchain with. An
	// empty genesis state is equivalent to using the mainnet's state.
	EthereumGenesis string

	// EthereumDatabaseCache is the system memory in MB to allocate for database caching.
	// A minimum of 16MB is always reserved.
	EthereumDatabaseCache int

	// EthereumNetStats is a netstats connection string to use to report various
	// chain, transaction and node stats to a monitoring server.
	//
	// It has the form "nodename:secret@host:port"
	EthereumNetStats string

	// WhisperEnabled specifies whether the node should run the Whisper protocol.
	WhisperEnabled bool

	// Listening address of pprof server.
	PprofAddress string
}

// defaultNodeConfig contains the default node configuration values to use if all
// or some fields are missing from the user's specified list.
var defaultNodeConfig = &NodeConfig{
	BootstrapNodes:        FoundationBootnodes(),
	MaxPeers:              25,
	EthereumEnabled:       true,
	EthereumNetworkID:     1,
	EthereumDatabaseCache: 16,
}

// NewNodeConfig creates a new node option set, initialized to the default values.
func NewNodeConfig() *NodeConfig {
	config := *defaultNodeConfig
	return &config
}

// Node represents a Geth Ethereum node instance.
type Node struct {
	node *node.Node
}

// NewNode creates and configures a new Geth node.
func NewNode(datadir string, config *NodeConfig) (stack *Node, _ error) {
	// If no or partial configurations were specified, use defaults
	if config == nil {
		config = NewNodeConfig()
	}
	if config.MaxPeers == 0 {
		config.MaxPeers = defaultNodeConfig.MaxPeers
	}
	if config.BootstrapNodes == nil || config.BootstrapNodes.Size() == 0 {
		config.BootstrapNodes = defaultNodeConfig.BootstrapNodes
	}

	if config.PprofAddress != "" {
		debug.StartPProf(config.PprofAddress)
	}

	// Create the empty networking stack
	nodeConf := &node.Config{
<<<<<<< HEAD
		Name:             clientIdentifier,
		Version:          params.Version,
		DataDir:          datadir,
		KeyStoreDir:      filepath.Join(datadir, "keystore"), // Mobile should never use internal keystores!
		HTTPHost:         "localhost",
		HTTPPort:         8545,
		HTTPVirtualHosts: []string{"localhost"},
		HTTPModules:      []string{"db", "eth", "net", "web3", "personal"},
		IPCPath:          "geth.ipc",
=======
		Name:        clientIdentifier,
		Version:     params.VersionWithMeta,
		DataDir:     datadir,
		KeyStoreDir: filepath.Join(datadir, "keystore"), // Mobile should never use internal keystores!
>>>>>>> 316fc7ec
		P2P: p2p.Config{
			NoDiscovery:      true,
			DiscoveryV5:      true,
			BootstrapNodesV5: config.BootstrapNodes.nodes,
			ListenAddr:       ":0",
			NAT:              nat.Any(),
			MaxPeers:         config.MaxPeers,
		},
	}
	rawStack, err := node.New(nodeConf)
	if err != nil {
		return nil, err
	}

	debug.Memsize.Add("node", rawStack)

	var genesis *core.Genesis
	if config.EthereumGenesis != "" {
		// Parse the user supplied genesis spec if not mainnet
		genesis = new(core.Genesis)
		if err := json.Unmarshal([]byte(config.EthereumGenesis), genesis); err != nil {
			return nil, fmt.Errorf("invalid genesis spec: %v", err)
		}
		// If we have the testnet, hard code the chain configs too
		if config.EthereumGenesis == TestnetGenesis() {
			genesis.Config = params.TestnetChainConfig
			if config.EthereumNetworkID == 1 {
				config.EthereumNetworkID = 3
			}
		}
	}
	// Register the Ethereum protocol if requested
	if config.EthereumEnabled {
		ethConf := eth.DefaultConfig
		ethConf.Genesis = genesis
		ethConf.SyncMode = downloader.LightSync
		ethConf.NetworkId = uint64(config.EthereumNetworkID)
		ethConf.DatabaseCache = config.EthereumDatabaseCache
		if err := rawStack.Register(func(ctx *node.ServiceContext) (node.Service, error) {
			return les.New(ctx, &ethConf)
		}); err != nil {
			return nil, fmt.Errorf("ethereum init: %v", err)
		}
		// If netstats reporting is requested, do it
		if config.EthereumNetStats != "" {
			if err := rawStack.Register(func(ctx *node.ServiceContext) (node.Service, error) {
				var lesServ *les.LightEthereum
				ctx.Service(&lesServ)

				return ethstats.New(config.EthereumNetStats, nil, lesServ)
			}); err != nil {
				return nil, fmt.Errorf("netstats init: %v", err)
			}
		}
	}
	// Register the Whisper protocol if requested
	if config.WhisperEnabled {
		if err := rawStack.Register(func(*node.ServiceContext) (node.Service, error) {
			return whisper.New(&whisper.DefaultConfig), nil
		}); err != nil {
			return nil, fmt.Errorf("whisper init: %v", err)
		}
	}
	return &Node{rawStack}, nil
}

// Start creates a live P2P node and starts running it.
func (n *Node) Start() error {
	return n.node.Start()
}

// Stop terminates a running node along with all it's services. If the node was
// not started, an error is returned.
func (n *Node) Stop() error {
	return n.node.Stop()
}

// GetEthereumClient retrieves a client to access the Ethereum subsystem.
func (n *Node) GetEthereumClient() (client *EthereumClient, _ error) {
	rpc, err := n.node.Attach()
	if err != nil {
		return nil, err
	}
	return &EthereumClient{ethclient.NewClient(rpc)}, nil
}

// GetNodeInfo gathers and returns a collection of metadata known about the host.
func (n *Node) GetNodeInfo() *NodeInfo {
	return &NodeInfo{n.node.Server().NodeInfo()}
}

// GetPeersInfo returns an array of metadata objects describing connected peers.
func (n *Node) GetPeersInfo() *PeerInfos {
	return &PeerInfos{n.node.Server().PeersInfo()}
}<|MERGE_RESOLUTION|>--- conflicted
+++ resolved
@@ -118,22 +118,10 @@
 
 	// Create the empty networking stack
 	nodeConf := &node.Config{
-<<<<<<< HEAD
-		Name:             clientIdentifier,
-		Version:          params.Version,
-		DataDir:          datadir,
-		KeyStoreDir:      filepath.Join(datadir, "keystore"), // Mobile should never use internal keystores!
-		HTTPHost:         "localhost",
-		HTTPPort:         8545,
-		HTTPVirtualHosts: []string{"localhost"},
-		HTTPModules:      []string{"db", "eth", "net", "web3", "personal"},
-		IPCPath:          "geth.ipc",
-=======
 		Name:        clientIdentifier,
 		Version:     params.VersionWithMeta,
 		DataDir:     datadir,
 		KeyStoreDir: filepath.Join(datadir, "keystore"), // Mobile should never use internal keystores!
->>>>>>> 316fc7ec
 		P2P: p2p.Config{
 			NoDiscovery:      true,
 			DiscoveryV5:      true,
