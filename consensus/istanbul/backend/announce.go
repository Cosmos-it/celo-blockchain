// Copyright 2017 The Celo Authors
// This file is part of the celo library.
//
// The celo library is free software: you can redistribute it and/or modify
// it under the terms of the GNU Lesser General Public License as published by
// the Free Software Foundation, either version 3 of the License, or
// (at your option) any later version.
//
// The celo library is distributed in the hope that it will be useful,
// but WITHOUT ANY WARRANTY; without even the implied warranty of
// MERCHANTABILITY or FITNESS FOR A PARTICULAR PURPOSE. See the
// GNU Lesser General Public License for more details.
//
// You should have received a copy of the GNU Lesser General Public License
// along with the celo library. If not, see <http://www.gnu.org/licenses/>.

package backend

import (
	"bytes"
	"crypto/rand"
	"encoding/hex"
	"fmt"
	"io"
	mrand "math/rand"
	"strings"
	"time"

	"github.com/ethereum/go-ethereum/common"
	"github.com/ethereum/go-ethereum/consensus/istanbul"
<<<<<<< HEAD
	contract_errors "github.com/ethereum/go-ethereum/contract_comm/errors"
	"github.com/ethereum/go-ethereum/contract_comm/validators"
=======
	"github.com/ethereum/go-ethereum/crypto/ecies"
>>>>>>> b8183c6d
	"github.com/ethereum/go-ethereum/log"
	"github.com/ethereum/go-ethereum/p2p/enode"
	"github.com/ethereum/go-ethereum/rlp"
)

// ==============================================
//
// define the istanbul announce message

type announceMessage struct {
	Address               common.Address
	IncompleteEnodeURL    string
	EncryptedEndpointData [][][]byte
	View                  *istanbul.View
	Signature             []byte
}

func (am *announceMessage) String() string {
	return fmt.Sprintf("{Address: %s, View: %v, IncompleteEnodeURL: %v, Signature: %v}", am.Address.String(), am.View, am.IncompleteEnodeURL, hex.EncodeToString(am.Signature))
}

// ==============================================
//
// define the functions that needs to be provided for rlp Encoder/Decoder.

// EncodeRLP serializes am into the Ethereum RLP format.
func (am *announceMessage) EncodeRLP(w io.Writer) error {
	return rlp.Encode(w, []interface{}{am.Address, am.IncompleteEnodeURL, am.EncryptedEndpointData, am.View, am.Signature})
}

// DecodeRLP implements rlp.Decoder, and load the am fields from a RLP stream.
func (am *announceMessage) DecodeRLP(s *rlp.Stream) error {
	var msg struct {
		Address               common.Address
		IncompleteEnodeURL    string
		EncryptedEndpointData [][][]byte
		View                  *istanbul.View
		Signature             []byte
	}

	if err := s.Decode(&msg); err != nil {
		return err
	}
	am.Address, am.IncompleteEnodeURL, am.EncryptedEndpointData, am.View, am.Signature = msg.Address, msg.IncompleteEnodeURL, msg.EncryptedEndpointData, msg.View, msg.Signature
	return nil
}

// ==============================================
//
// define the functions that needs to be provided for the istanbul announce sender and handler
func (am *announceMessage) FromPayload(b []byte) error {
	// Decode message
	err := rlp.DecodeBytes(b, &am)
	return err
}

func (am *announceMessage) Payload() ([]byte, error) {
	return rlp.EncodeToBytes(am)
}

func (am *announceMessage) Sign(signingFn func(data []byte) ([]byte, error)) error {
	// Construct and encode a message with no signature
	var payloadNoSig []byte
	payloadNoSig, err := rlp.EncodeToBytes(&announceMessage{
		Address:               am.Address,
		IncompleteEnodeURL:    am.IncompleteEnodeURL,
		EncryptedEndpointData: am.EncryptedEndpointData,
		View:                  am.View,
		Signature:             []byte{},
	})
	if err != nil {
		return err
	}
	am.Signature, err = signingFn(payloadNoSig)
	return err
}

func (am *announceMessage) VerifySig() error {
	// Construct and encode a message with no signature
	var payloadNoSig []byte
	payloadNoSig, err := rlp.EncodeToBytes(&announceMessage{
		Address:               am.Address,
		IncompleteEnodeURL:    am.IncompleteEnodeURL,
		EncryptedEndpointData: am.EncryptedEndpointData,
		View:                  am.View,
		Signature:             []byte{},
	})
	if err != nil {
		return err
	}

	sigAddr, err := istanbul.GetSignatureAddress(payloadNoSig, am.Signature)
	if err != nil {
		return err
	}

	if sigAddr != am.Address {
		log.Error("Address in the message is different than the address that signed it",
			"sigAddr", sigAddr.Hex(),
			"msg.Address", am.Address.Hex())
		return errInvalidSignature
	}

	return nil
}

// This function is meant to be run as a goroutine.  It will periodically gossip announce messages
// to the rest of the registered validators to communicate it's enodeURL to them.
func (sb *Backend) sendAnnounceMsgs() {
	sb.announceWg.Add(1)
	defer sb.announceWg.Done()

	ticker := time.NewTicker(time.Minute)

	for {
		select {
		case <-ticker.C:
			// output the valEnodeTable for debugging purposes
			log.Trace("ValidatorEnodeTable dump", "ValidatorEnodeTable", sb.valEnodeTable.String())
			go sb.sendIstAnnounce()

		case <-sb.announceQuit:
			ticker.Stop()
			return
		}
	}
}

func (sb *Backend) generateIstAnnounce() ([]byte, error) {
	block := sb.currentBlock()
	selfEnode := sb.Enode()

	if selfEnode == nil {
		sb.logger.Error("Enode is nil in sendIstAnnounce")
		return nil, nil
	}

	enodeUrl := selfEnode.String()
	view := sb.core.CurrentView()
	incompleteEnodeUrl := enodeUrl[:strings.Index(enodeUrl, "@")]
	endpointData := enodeUrl[strings.Index(enodeUrl, "@"):]

	regAndActiveVals, err := sb.retrieveRegisteredValidators()
	// The validator contract may not be deployed yet.
	// Even if it is deployed, it may not have any registered validators yet.
	if err == errValidatorsContractNotRegistered || len(regAndActiveVals) == 0 {
		sb.logger.Trace("Can't retrieve the registered validators.  Only allowing the initial validator set to send announce messages", "err", err, "regAndActiveVals", regAndActiveVals)
		regAndActiveVals = make(map[common.Address]bool)
	} else if err != nil {
		sb.logger.Error("Error in retrieving the registered validators", "err", err)
		return nil, err
	}

	// Add active validators regardless
	valSet := sb.getValidators(block.Number().Uint64(), block.Hash())
	for _, val := range valSet.List() {
		regAndActiveVals[val.Address()] = true
	}

	encryptedEndpoints := make([][][]byte, 0)
	for addr := range regAndActiveVals {
		if validatorEnodeEntry, ok := sb.valEnodeTable.valEnodeTable[addr]; ok {
			validatorEnode, err := enode.ParseV4(validatorEnodeEntry.enodeURL)
			pubKey := ecies.ImportECDSAPublic(validatorEnode.Pubkey())
			encryptedEndpoint, err := ecies.Encrypt(rand.Reader, pubKey, []byte(endpointData), nil, nil)
			if err != nil {
				log.Warn("Unable to unmarshal public key", "err", err)
			} else {
				encryptedEndpoints = append(encryptedEndpoints, [][]byte{addr.Bytes(), encryptedEndpoint})
			}
		}
	}

	msg := &announceMessage{
		Address:               sb.Address(),
		IncompleteEnodeURL:    incompleteEnodeUrl,
		EncryptedEndpointData: encryptedEndpoints,
		View:                  view,
	}

	// Sign the announce message
	if err := msg.Sign(sb.Sign); err != nil {
		sb.logger.Error("Error in signing an Istanbul Announce Message", "AnnounceMsg", msg.String(), "err", err)
		return nil, err
	}

	// Convert to payload
	payload, err := msg.Payload()
	if err != nil {
		sb.logger.Error("Error in converting Istanbul Announce Message to payload", "AnnounceMsg", msg.String(), "err", err)
		return nil, err
	}

	sb.logger.Trace("Broadcasting an announce message", "AnnounceMsg", msg)

	return payload, nil
}

func (sb *Backend) sendIstAnnounce() error {
	payload, err := sb.generateIstAnnounce()
	if err != nil {
		return err
	}

	if payload == nil {
		return nil
	}

	sb.Gossip(nil, payload, istanbulAnnounceMsg, true)

	return nil
}

func (sb *Backend) handleIstAnnounce(payload []byte) error {
	sb.logger.Trace("Handling an IstanbulAnnounce message")

	msg := new(announceMessage)
	// Decode message
	err := msg.FromPayload(payload)
	if err != nil {
		sb.logger.Error("Error in decoding received Istanbul Announce message", "err", err, "payload", hex.EncodeToString(payload))
		return err
	}

	// Verify message signature
	if err := msg.VerifySig(); err != nil {
		sb.logger.Error("Error in verifying the signature of an Istanbul Announce message", "err", err, "AnnounceMsg", msg.String())
		return err
	}

	// If the message is originally from this node, then ignore it
	if msg.Address == sb.Address() {
		sb.logger.Trace("Received an IstanbulAnnounce message originating from this node. Ignoring it.")
		return nil
	}

	// If the message is not within the registered validator set, then ignore it
<<<<<<< HEAD
	regVals, err := validators.RetrieveRegisteredValidators(nil, nil)

	// The validator contract may not be deployed yet.
	// Even if it is deployed, it may not have any registered validators yet.
	if err == contract_errors.ErrSmartContractNotDeployed || len(regVals) == 0 {
		sb.logger.Trace("Can't retrieve the registered validators.  Only allowing the initial validator set to send announce messages", "err", err, "regVals", regVals)
		block := sb.currentBlock()
		valSet := sb.getValidators(block.Number().Uint64(), block.Hash())

		regVals = make(map[common.Address]bool)
		for _, val := range valSet.List() {
			regVals[val.Address()] = true
		}
=======
	regAndActiveVals, err := sb.retrieveRegisteredValidators()

	// The validator contract may not be deployed yet.
	// Even if it is deployed, it may not have any registered validators yet.
	if err == errValidatorsContractNotRegistered || len(regAndActiveVals) == 0 {
		sb.logger.Trace("Can't retrieve the registered validators.  Only allowing the initial validator set to send announce messages", "err", err, "regAndActiveVals", regAndActiveVals)
		regAndActiveVals = make(map[common.Address]bool)
>>>>>>> b8183c6d
	} else if err != nil {
		sb.logger.Error("Error in retrieving the registered validators", "err", err)
		return err
	}

	// Add active validators regardless
	block := sb.currentBlock()
	valSet := sb.getValidators(block.Number().Uint64(), block.Hash())
	for _, val := range valSet.List() {
		regAndActiveVals[val.Address()] = true
	}

	if !regAndActiveVals[msg.Address] {
		sb.logger.Warn("Received an IstanbulAnnounce message from a non registered validator. Ignoring it.", "AnnounceMsg", msg.String(), "validators", regAndActiveVals, "err", err)
		return errUnauthorizedAnnounceMessage
	}

	// Decrypt the EnodeURL
	nodeKey := ecies.ImportECDSA(sb.GetNodeKey())

	encryptedEndpoint := []byte("")
	for _, entry := range msg.EncryptedEndpointData {
		if bytes.Equal(entry[0], sb.Address().Bytes()) {
			encryptedEndpoint = entry[1]
		}
	}
	endpointBytes, err := nodeKey.Decrypt(encryptedEndpoint, nil, nil)
	if err != nil {
		sb.logger.Warn("Error in decrypting endpoint", "err", err)
	}
	enodeUrl := msg.IncompleteEnodeURL + string(endpointBytes)

	// Save in the valEnodeTable if mining
	if sb.coreStarted {
		block := sb.currentBlock()
		valSet := sb.getValidators(block.Number().Uint64(), block.Hash())

		newValEnode := &validatorEnode{enodeURL: enodeUrl, view: msg.View}
		if err := sb.valEnodeTable.upsert(msg.Address, newValEnode, valSet, sb.Address()); err != nil {
			sb.logger.Error("Error in upserting a valenode entry", "AnnounceMsg", msg, "error", err)
			return err
		}
	}

	// If we gossiped this address/enodeURL within the last 60 seconds, then don't regossip
	if lastGossipTs, ok := sb.lastAnnounceGossiped[msg.Address]; ok {
		if lastGossipTs.enodeURL == enodeUrl && time.Since(lastGossipTs.timestamp) < time.Minute {
			sb.logger.Trace("Already regossiped the msg within the last minute, so not regossiping.", "AnnounceMsg", msg)
			return nil
		}
	}

	sb.logger.Trace("Regossiping the istanbul announce message", "AnnounceMsg", msg)
	sb.Gossip(nil, payload, istanbulAnnounceMsg, true)

	sb.lastAnnounceGossiped[msg.Address] = &AnnounceGossipTimestamp{enodeURL: enodeUrl, timestamp: time.Now()}

	// prune non registered validator entries in the valEnodeTable, reverseValEnodeTable, and lastAnnounceGossiped tables about 5% of the times that an announce msg is handled
	if (mrand.Int() % 100) <= 5 {
		for remoteAddress := range sb.lastAnnounceGossiped {
			if !regAndActiveVals[remoteAddress] {
				log.Trace("Deleting entry from the lastAnnounceGossiped table", "address", remoteAddress, "gossip timestamp", sb.lastAnnounceGossiped[remoteAddress])
				delete(sb.lastAnnounceGossiped, remoteAddress)
			}
		}

		sb.valEnodeTable.pruneEntries(regAndActiveVals)
	}

	return nil
}<|MERGE_RESOLUTION|>--- conflicted
+++ resolved
@@ -28,12 +28,9 @@
 
 	"github.com/ethereum/go-ethereum/common"
 	"github.com/ethereum/go-ethereum/consensus/istanbul"
-<<<<<<< HEAD
 	contract_errors "github.com/ethereum/go-ethereum/contract_comm/errors"
 	"github.com/ethereum/go-ethereum/contract_comm/validators"
-=======
 	"github.com/ethereum/go-ethereum/crypto/ecies"
->>>>>>> b8183c6d
 	"github.com/ethereum/go-ethereum/log"
 	"github.com/ethereum/go-ethereum/p2p/enode"
 	"github.com/ethereum/go-ethereum/rlp"
@@ -176,10 +173,10 @@
 	incompleteEnodeUrl := enodeUrl[:strings.Index(enodeUrl, "@")]
 	endpointData := enodeUrl[strings.Index(enodeUrl, "@"):]
 
-	regAndActiveVals, err := sb.retrieveRegisteredValidators()
+	regAndActiveVals, err := validators.RetrieveRegisteredValidators(nil, nil)
 	// The validator contract may not be deployed yet.
 	// Even if it is deployed, it may not have any registered validators yet.
-	if err == errValidatorsContractNotRegistered || len(regAndActiveVals) == 0 {
+	if err == contract_errors.ErrSmartContractNotDeployed || len(regAndActiveVals) == 0 {
 		sb.logger.Trace("Can't retrieve the registered validators.  Only allowing the initial validator set to send announce messages", "err", err, "regAndActiveVals", regAndActiveVals)
 		regAndActiveVals = make(map[common.Address]bool)
 	} else if err != nil {
@@ -271,29 +268,13 @@
 	}
 
 	// If the message is not within the registered validator set, then ignore it
-<<<<<<< HEAD
-	regVals, err := validators.RetrieveRegisteredValidators(nil, nil)
+	regAndActiveVals, err := validators.RetrieveRegisteredValidators(nil, nil)
 
 	// The validator contract may not be deployed yet.
 	// Even if it is deployed, it may not have any registered validators yet.
-	if err == contract_errors.ErrSmartContractNotDeployed || len(regVals) == 0 {
-		sb.logger.Trace("Can't retrieve the registered validators.  Only allowing the initial validator set to send announce messages", "err", err, "regVals", regVals)
-		block := sb.currentBlock()
-		valSet := sb.getValidators(block.Number().Uint64(), block.Hash())
-
-		regVals = make(map[common.Address]bool)
-		for _, val := range valSet.List() {
-			regVals[val.Address()] = true
-		}
-=======
-	regAndActiveVals, err := sb.retrieveRegisteredValidators()
-
-	// The validator contract may not be deployed yet.
-	// Even if it is deployed, it may not have any registered validators yet.
-	if err == errValidatorsContractNotRegistered || len(regAndActiveVals) == 0 {
+	if err == contract_errors.ErrSmartContractNotDeployed || len(regAndActiveVals) == 0 {
 		sb.logger.Trace("Can't retrieve the registered validators.  Only allowing the initial validator set to send announce messages", "err", err, "regAndActiveVals", regAndActiveVals)
 		regAndActiveVals = make(map[common.Address]bool)
->>>>>>> b8183c6d
 	} else if err != nil {
 		sb.logger.Error("Error in retrieving the registered validators", "err", err)
 		return err
