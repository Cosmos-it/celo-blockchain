--- conflicted
+++ resolved
@@ -461,8 +461,6 @@
 	hash := istanbul.RLPHash(data)
 	_, ok := sb.knownMessages.Get(hash)
 	return ok
-<<<<<<< HEAD
-=======
 }
 
 func (sb *Backend) AddValidatorPeer(enodeURL string) {
@@ -503,5 +501,4 @@
 	} else {
 		sb.valEnodeTable.refreshValPeers(valset, currentValPeers)
 	}
->>>>>>> 2d5da658
 }