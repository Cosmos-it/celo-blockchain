--- conflicted
+++ resolved
@@ -159,11 +159,7 @@
 		if err == errFutureMessage {
 			c.storeBacklog(msg, src)
 		} else if err == errTooFarInTheFutureMessage {
-<<<<<<< HEAD
-			logger.Trace("Dropping message too far in the future", "msg", msg)
-=======
 			logger.Trace("Dropping message too far in the future", "message", msg)
->>>>>>> 84f23ebb
 		}
 
 		return err
@@ -202,11 +198,7 @@
 
 	lastProposal, _ := c.backend.LastProposal()
 	if lastProposal != nil && lastProposal.Number().Cmp(c.current.Sequence()) >= 0 {
-<<<<<<< HEAD
 		logger.Trace("round change timeout, catch up latest sequence", "number", lastProposal.Number().Uint64(), "tag", "stateTransition", "cur_seq", c.current.Sequence())
-=======
-		logger.Trace("round change timeout, catch up latest sequence", "number", lastProposal.Number().Uint64(), "tag", "stateTransition")
->>>>>>> 84f23ebb
 		c.startNewRound(common.Big0)
 	} else {
 		logger.Trace("round change timeout, send next round change")
