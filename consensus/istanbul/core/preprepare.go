// Copyright 2017 The go-ethereum Authors
// This file is part of the go-ethereum library.
//
// The go-ethereum library is free software: you can redistribute it and/or modify
// it under the terms of the GNU Lesser General Public License as published by
// the Free Software Foundation, either version 3 of the License, or
// (at your option) any later version.
//
// The go-ethereum library is distributed in the hope that it will be useful,
// but WITHOUT ANY WARRANTY; without even the implied warranty of
// MERCHANTABILITY or FITNESS FOR A PARTICULAR PURPOSE. See the
// GNU Lesser General Public License for more details.
//
// You should have received a copy of the GNU Lesser General Public License
// along with the go-ethereum library. If not, see <http://www.gnu.org/licenses/>.

package core

import (
	"time"

	"github.com/ethereum/go-ethereum/common"
	"github.com/ethereum/go-ethereum/consensus"
	"github.com/ethereum/go-ethereum/consensus/istanbul"
)

func (c *core) sendPreprepare(request *istanbul.Request, roundChangeCertificate istanbul.RoundChangeCertificate) {
<<<<<<< HEAD
	logger := c.logger.New("state", c.state, "cur_round", c.current.Round(), "cur_seq", c.current.Sequence(), "func", "sendPreprepare")
=======
	logger := c.logger.New("state", c.state)
>>>>>>> 2d5da658

	// If I'm the proposer and I have the same sequence with the proposal
	if c.current.Sequence().Cmp(request.Proposal.Number()) == 0 && c.isProposer() {
		curView := c.currentView()
		preprepare, err := Encode(&istanbul.Preprepare{
			View:                   curView,
			Proposal:               request.Proposal,
			RoundChangeCertificate: roundChangeCertificate,
		})
		if err != nil {
			logger.Error("Failed to encode", "view", curView)
			return
		}
		logger.Trace("Sending preprepare")

		c.broadcast(&istanbul.Message{
			Code: istanbul.MsgPreprepare,
			Msg:  preprepare,
		})
	}
}

func (c *core) handlePreprepare(msg *istanbul.Message, src istanbul.Validator) error {
<<<<<<< HEAD
	logger := c.logger.New("from", src, "state", c.state, "cur_round", c.current.Round(), "cur_seq", c.current.Sequence(), "func", "handlePreprepare")
=======
	logger := c.logger.New("from", src, "state", c.state)
>>>>>>> 2d5da658

	// Decode PRE-PREPARE
	var preprepare *istanbul.Preprepare
	err := msg.Decode(&preprepare)
	if err != nil {
		return errFailedDecodePreprepare
	}

	// If round > 0, handle the ROUND CHANGE certificate.
	if preprepare.View.Round.Cmp(common.Big0) > 0 {
		if !preprepare.HasRoundChangeCertificate() {
			return errMissingRoundChangeCertificate
		}
		err := c.handleRoundChangeCertificate(preprepare.RoundChangeCertificate)
		if err != nil {
			return err
		}
	}

	// Ensure we have the same view with the PRE-PREPARE message
	// If it is old message, see if we need to broadcast COMMIT
	if err := c.checkMessage(istanbul.MsgPreprepare, preprepare.View); err != nil {
		if err == errOldMessage {
			// Get validator set for the given proposal
			valSet := c.backend.ParentValidators(preprepare.Proposal).Copy()
			previousProposer := c.backend.GetProposer(preprepare.Proposal.Number().Uint64() - 1)
			valSet.CalcProposer(previousProposer, preprepare.View.Round.Uint64())
			// Broadcast COMMIT if it is an existing block
			// 1. The proposer needs to be a proposer matches the given (Sequence + Round)
			// 2. The given block must exist
			if valSet.IsProposer(src.Address()) && c.backend.HasProposal(preprepare.Proposal.Hash(), preprepare.Proposal.Number()) {
				c.sendCommitForOldBlock(preprepare.View, preprepare.Proposal.Hash())
				return nil
			}
		}
		return err
	}

	// Check if the message comes from current proposer
	if !c.valSet.IsProposer(src.Address()) {
		logger.Warn("Ignore preprepare messages from non-proposer")
		return errNotFromProposer
	}

	if preprepare.View.Round.Cmp(common.Big0) > 0 {
		// If we have a PREPARED certificate after handling the ROUND CHANGE, the proposal must match.
		// TODO(asa): Does it make a difference if this PREPARED certificate came from the ROUND CHANGE certificate vs
		// from seeing PREPARE messages?
		if !c.current.preparedCertificate.IsEmpty() && c.current.preparedCertificate.Proposal.Hash() != preprepare.Proposal.Hash() {
			// Send round change
			c.sendNextRoundChange()
			return errInvalidProposal
		}
	}

	// Verify the proposal we received
	if duration, err := c.backend.Verify(preprepare.Proposal, src); err != nil {
		logger.Warn("Failed to verify proposal", "err", err, "duration", duration)
		// if it's a future block, we will handle it again after the duration
		if err == consensus.ErrFutureBlock {
			c.stopFuturePreprepareTimer()
			c.futurePreprepareTimer = time.AfterFunc(duration, func() {
				c.sendEvent(backlogEvent{
					src: src,
					msg: msg,
				})
			})
		} else {
			c.sendNextRoundChange()
		}
		return err
	}

	// TODO(asa): Can we skip to COMMIT if we have a PREPARED certificate already?
	if c.state == StateAcceptRequest {
<<<<<<< HEAD
		logger.Trace("Accepted preprepare")
=======
>>>>>>> 2d5da658
		c.acceptPreprepare(preprepare)
		c.setState(StatePreprepared)
		c.sendPrepare()
	}

	return nil
}

func (c *core) acceptPreprepare(preprepare *istanbul.Preprepare) {
	c.consensusTimestamp = time.Now()
	c.current.SetPreprepare(preprepare)
}<|MERGE_RESOLUTION|>--- conflicted
+++ resolved
@@ -25,11 +25,7 @@
 )
 
 func (c *core) sendPreprepare(request *istanbul.Request, roundChangeCertificate istanbul.RoundChangeCertificate) {
-<<<<<<< HEAD
 	logger := c.logger.New("state", c.state, "cur_round", c.current.Round(), "cur_seq", c.current.Sequence(), "func", "sendPreprepare")
-=======
-	logger := c.logger.New("state", c.state)
->>>>>>> 2d5da658
 
 	// If I'm the proposer and I have the same sequence with the proposal
 	if c.current.Sequence().Cmp(request.Proposal.Number()) == 0 && c.isProposer() {
@@ -53,11 +49,7 @@
 }
 
 func (c *core) handlePreprepare(msg *istanbul.Message, src istanbul.Validator) error {
-<<<<<<< HEAD
 	logger := c.logger.New("from", src, "state", c.state, "cur_round", c.current.Round(), "cur_seq", c.current.Sequence(), "func", "handlePreprepare")
-=======
-	logger := c.logger.New("from", src, "state", c.state)
->>>>>>> 2d5da658
 
 	// Decode PRE-PREPARE
 	var preprepare *istanbul.Preprepare
@@ -133,10 +125,7 @@
 
 	// TODO(asa): Can we skip to COMMIT if we have a PREPARED certificate already?
 	if c.state == StateAcceptRequest {
-<<<<<<< HEAD
 		logger.Trace("Accepted preprepare")
-=======
->>>>>>> 2d5da658
 		c.acceptPreprepare(preprepare)
 		c.setState(StatePreprepared)
 		c.sendPrepare()
