// Copyright 2017 The go-ethereum Authors
// This file is part of the go-ethereum library.
//
// The go-ethereum library is free software: you can redistribute it and/or modify
// it under the terms of the GNU Lesser General Public License as published by
// the Free Software Foundation, either version 3 of the License, or
// (at your option) any later version.
//
// The go-ethereum library is distributed in the hope that it will be useful,
// but WITHOUT ANY WARRANTY; without even the implied warranty of
// MERCHANTABILITY or FITNESS FOR A PARTICULAR PURPOSE. See the
// GNU Lesser General Public License for more details.
//
// You should have received a copy of the GNU Lesser General Public License
// along with the go-ethereum library. If not, see <http://www.gnu.org/licenses/>.

package core

import (
	"time"

	"github.com/ethereum/go-ethereum/common"
	"github.com/ethereum/go-ethereum/consensus"
	"github.com/ethereum/go-ethereum/consensus/istanbul"
)

func (c *core) sendPreprepare(request *istanbul.Request, roundChangeCertificate istanbul.RoundChangeCertificate) {
	logger := c.logger.New("state", c.state, "cur_round", c.current.Round(), "cur_seq", c.current.Sequence(), "func", "sendPreprepare")

	// If I'm the proposer and I have the same sequence with the proposal
	if c.current.Sequence().Cmp(request.Proposal.Number()) == 0 && c.isProposer() {
		curView := c.currentView()
		preprepare, err := Encode(&istanbul.Preprepare{
			View:                   curView,
			Proposal:               request.Proposal,
			RoundChangeCertificate: roundChangeCertificate,
		})
		if err != nil {
			logger.Error("Failed to encode", "view", curView)
			return
		}
		logger.Trace("Sending preprepare")

		c.broadcast(&istanbul.Message{
			Code: istanbul.MsgPreprepare,
			Msg:  preprepare,
		})
	}
}

func (c *core) handlePreprepare(msg *istanbul.Message, src istanbul.Validator) error {
<<<<<<< HEAD
	logger := c.logger.New("from", src, "state", c.state, "cur_round", c.current.Round(), "cur_seq", c.current.Sequence(), "func", "handlePreprepare")
=======
	logger := c.logger.New("from", src, "state", c.state, "cur_round", c.current.Round(), "cur_seq", c.current.Sequence(), "func", "handlePreprepare", "tag", "handleMsg")
>>>>>>> 84f23ebb

	// Decode PRE-PREPARE
	var preprepare *istanbul.Preprepare
	err := msg.Decode(&preprepare)
	if err != nil {
		return errFailedDecodePreprepare
	}

	// If round > 0, handle the ROUND CHANGE certificate.
	if preprepare.View.Round.Cmp(common.Big0) > 0 {
		if !preprepare.HasRoundChangeCertificate() {
			return errMissingRoundChangeCertificate
		}
		err := c.handleRoundChangeCertificate(preprepare.RoundChangeCertificate)
		if err != nil {
			return err
		}
	}

	// Ensure we have the same view with the PRE-PREPARE message
	// If it is old message, see if we need to broadcast COMMIT
	if err := c.checkMessage(istanbul.MsgPreprepare, preprepare.View); err != nil {
		if err == errOldMessage {
			// Get validator set for the given proposal
			valSet := c.backend.ParentValidators(preprepare.Proposal).Copy()
			previousProposer := c.backend.GetProposer(preprepare.Proposal.Number().Uint64() - 1)
			valSet.CalcProposer(previousProposer, preprepare.View.Round.Uint64())
			// Broadcast COMMIT if it is an existing block
			// 1. The proposer needs to be a proposer matches the given (Sequence + Round)
			// 2. The given block must exist
			if valSet.IsProposer(src.Address()) && c.backend.HasProposal(preprepare.Proposal.Hash(), preprepare.Proposal.Number()) {
				c.sendCommitForOldBlock(preprepare.View, preprepare.Proposal.Hash())
				return nil
			}
		}
		return err
	}

	// Check if the message comes from current proposer
	if !c.valSet.IsProposer(src.Address()) {
		logger.Warn("Ignore preprepare messages from non-proposer")
		return errNotFromProposer
	}

	if preprepare.View.Round.Cmp(common.Big0) > 0 {
		// If we have a PREPARED certificate after handling the ROUND CHANGE, the proposal must match.
		// TODO(asa): Does it make a difference if this PREPARED certificate came from the ROUND CHANGE certificate vs
		// from seeing PREPARE messages?
		if !c.current.preparedCertificate.IsEmpty() && c.current.preparedCertificate.Proposal.Hash() != preprepare.Proposal.Hash() {
			// Send round change
			c.sendNextRoundChange()
			return errInvalidProposal
		}
	}

	// Verify the proposal we received
	if duration, err := c.backend.Verify(preprepare.Proposal, src); err != nil {
		logger.Warn("Failed to verify proposal", "err", err, "duration", duration)
		// if it's a future block, we will handle it again after the duration
		if err == consensus.ErrFutureBlock {
			c.stopFuturePreprepareTimer()
			c.futurePreprepareTimer = time.AfterFunc(duration, func() {
				c.sendEvent(backlogEvent{
					src: src,
					msg: msg,
				})
			})
		} else {
			c.sendNextRoundChange()
		}
		return err
	}

	// TODO(asa): Can we skip to COMMIT if we have a PREPARED certificate already?
	if c.state == StateAcceptRequest {
		id, _ := c.valSet.GetByAddress(src.Address())
		logger.Trace("Accepted preprepare", "tag", "stateTransition", "from_id", id)
		c.acceptPreprepare(preprepare)
		c.setState(StatePreprepared)
		c.sendPrepare()
	}

	return nil
}

func (c *core) acceptPreprepare(preprepare *istanbul.Preprepare) {
	c.consensusTimestamp = time.Now()
	c.current.SetPreprepare(preprepare)
}<|MERGE_RESOLUTION|>--- conflicted
+++ resolved
@@ -49,11 +49,7 @@
 }
 
 func (c *core) handlePreprepare(msg *istanbul.Message, src istanbul.Validator) error {
-<<<<<<< HEAD
-	logger := c.logger.New("from", src, "state", c.state, "cur_round", c.current.Round(), "cur_seq", c.current.Sequence(), "func", "handlePreprepare")
-=======
 	logger := c.logger.New("from", src, "state", c.state, "cur_round", c.current.Round(), "cur_seq", c.current.Sequence(), "func", "handlePreprepare", "tag", "handleMsg")
->>>>>>> 84f23ebb
 
 	// Decode PRE-PREPARE
 	var preprepare *istanbul.Preprepare
