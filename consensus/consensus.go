--- conflicted
+++ resolved
@@ -53,10 +53,6 @@
 
 type ConsensusIEvmH interface {
 	MakeStaticCall(scAddress common.Address, abi abi.ABI, funcName string, args []interface{}, returnObj interface{}, gas uint64, header *types.Header, state *state.StateDB) (uint64, error)
-<<<<<<< HEAD
-
-=======
->>>>>>> 8063dc68
 	MakeCall(scAddress common.Address, abi abi.ABI, funcName string, args []interface{}, returnObj interface{}, gas uint64, value *big.Int, header *types.Header, state *state.StateDB) (uint64, error)
 }
 
