--- conflicted
+++ resolved
@@ -74,11 +74,8 @@
 			utils.NetworkIdFlag,
 			utils.TestnetFlag,
 			utils.RinkebyFlag,
-<<<<<<< HEAD
 			utils.GoerliFlag,
-=======
 			utils.OttomanFlag,
->>>>>>> c7547381
 			utils.SyncModeFlag,
 			utils.GCModeFlag,
 			utils.EthStatsURLFlag,
