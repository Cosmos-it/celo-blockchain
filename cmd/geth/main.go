// Copyright 2014 The go-ethereum Authors
// This file is part of go-ethereum.
//
// go-ethereum is free software: you can redistribute it and/or modify
// it under the terms of the GNU General Public License as published by
// the Free Software Foundation, either version 3 of the License, or
// (at your option) any later version.
//
// go-ethereum is distributed in the hope that it will be useful,
// but WITHOUT ANY WARRANTY; without even the implied warranty of
// MERCHANTABILITY or FITNESS FOR A PARTICULAR PURPOSE. See the
// GNU General Public License for more details.
//
// You should have received a copy of the GNU General Public License
// along with go-ethereum. If not, see <http://www.gnu.org/licenses/>.

// geth is the official command-line client for Ethereum.
package main

import (
	"fmt"
	"math"
	"os"
	godebug "runtime/debug"
	"sort"
	"strconv"
	"strings"
	"time"

	"github.com/elastic/gosigar"
	"github.com/ethereum/go-ethereum/accounts"
	"github.com/ethereum/go-ethereum/accounts/keystore"
	"github.com/ethereum/go-ethereum/cmd/utils"
	"github.com/ethereum/go-ethereum/console"
	"github.com/ethereum/go-ethereum/eth"
	"github.com/ethereum/go-ethereum/ethclient"
	"github.com/ethereum/go-ethereum/internal/debug"
	"github.com/ethereum/go-ethereum/log"
	"github.com/ethereum/go-ethereum/metrics"
	"github.com/ethereum/go-ethereum/node"
	cli "gopkg.in/urfave/cli.v1"
)

const (
	clientIdentifier = "geth" // Client identifier to advertise over the network
)

var (
	// Git SHA1 commit hash of the release (set via linker flags)
	gitCommit = ""
	// The app that holds all commands and flags.
	app = utils.NewApp(gitCommit, "the go-ethereum command line interface")
	// flags that configure the node
	nodeFlags = []cli.Flag{
		utils.IdentityFlag,
		utils.UnlockedAccountFlag,
		utils.PasswordFileFlag,
		utils.BootnodesFlag,
		utils.BootnodesV4Flag,
		utils.BootnodesV5Flag,
		utils.DataDirFlag,
		utils.KeyStoreDirFlag,
		utils.NoUSBFlag,
		utils.DashboardEnabledFlag,
		utils.DashboardAddrFlag,
		utils.DashboardPortFlag,
		utils.DashboardRefreshFlag,
		utils.EthashCacheDirFlag,
		utils.EthashCachesInMemoryFlag,
		utils.EthashCachesOnDiskFlag,
		utils.EthashDatasetDirFlag,
		utils.EthashDatasetsInMemoryFlag,
		utils.EthashDatasetsOnDiskFlag,
		utils.TxPoolLocalsFlag,
		utils.TxPoolNoLocalsFlag,
		utils.TxPoolJournalFlag,
		utils.TxPoolRejournalFlag,
		utils.TxPoolPriceLimitFlag,
		utils.TxPoolPriceBumpFlag,
		utils.TxPoolAccountSlotsFlag,
		utils.TxPoolGlobalSlotsFlag,
		utils.TxPoolAccountQueueFlag,
		utils.TxPoolGlobalQueueFlag,
		utils.TxPoolLifetimeFlag,
		utils.SyncModeFlag,
		utils.GCModeFlag,
		utils.LightServFlag,
		utils.LightPeersFlag,
		utils.LightKDFFlag,
		utils.WhitelistFlag,
		utils.CacheFlag,
		utils.CacheDatabaseFlag,
		utils.CacheTrieFlag,
		utils.CacheGCFlag,
		utils.TrieCacheGenFlag,
		utils.ListenPortFlag,
		utils.MaxPeersFlag,
		utils.MaxPendingPeersFlag,
		utils.MiningEnabledFlag,
		utils.MinerThreadsFlag,
		utils.MinerLegacyThreadsFlag,
		utils.MinerNotifyFlag,
		utils.MinerGasTargetFlag,
		utils.MinerLegacyGasTargetFlag,
		utils.MinerGasLimitFlag,
		utils.MinerGasPriceFlag,
		utils.MinerLegacyGasPriceFlag,
		utils.MinerEtherbaseFlag,
		utils.MinerLegacyEtherbaseFlag,
		utils.MinerExtraDataFlag,
		utils.MinerLegacyExtraDataFlag,
		utils.MinerRecommitIntervalFlag,
		utils.MinerNoVerfiyFlag,
		utils.NATFlag,
		utils.NoDiscoverFlag,
		utils.DiscoveryV5Flag,
		utils.NetrestrictFlag,
		utils.NodeKeyFileFlag,
		utils.NodeKeyHexFlag,
		utils.DeveloperFlag,
		utils.DeveloperPeriodFlag,
		utils.TestnetFlag,
		utils.RinkebyFlag,
<<<<<<< HEAD
		utils.GoerliFlag,
=======
		utils.OttomanFlag,
>>>>>>> c7547381
		utils.VMEnableDebugFlag,
		utils.NetworkIdFlag,
		utils.ConstantinopleOverrideFlag,
		utils.RPCCORSDomainFlag,
		utils.RPCVirtualHostsFlag,
		utils.EthStatsURLFlag,
		utils.MetricsEnabledFlag,
		utils.FakePoWFlag,
		utils.NoCompactionFlag,
		utils.GpoBlocksFlag,
		utils.GpoPercentileFlag,
		utils.EWASMInterpreterFlag,
		utils.EVMInterpreterFlag,
		configFileFlag,
		utils.IstanbulRequestTimeoutFlag,
		utils.IstanbulBlockPeriodFlag,
	}

	rpcFlags = []cli.Flag{
		utils.RPCEnabledFlag,
		utils.RPCListenAddrFlag,
		utils.RPCPortFlag,
		utils.RPCApiFlag,
		utils.WSEnabledFlag,
		utils.WSListenAddrFlag,
		utils.WSPortFlag,
		utils.WSApiFlag,
		utils.WSAllowedOriginsFlag,
		utils.IPCDisabledFlag,
		utils.IPCPathFlag,
	}

	whisperFlags = []cli.Flag{
		utils.WhisperEnabledFlag,
		utils.WhisperMaxMessageSizeFlag,
		utils.WhisperMinPOWFlag,
		utils.WhisperRestrictConnectionBetweenLightClientsFlag,
	}

	metricsFlags = []cli.Flag{
		utils.MetricsEnableInfluxDBFlag,
		utils.MetricsInfluxDBEndpointFlag,
		utils.MetricsInfluxDBDatabaseFlag,
		utils.MetricsInfluxDBUsernameFlag,
		utils.MetricsInfluxDBPasswordFlag,
		utils.MetricsInfluxDBTagsFlag,
	}
)

func init() {
	// Initialize the CLI app and start Geth
	app.Action = geth
	app.HideVersion = true // we have a command to print the version
	app.Copyright = "Copyright 2013-2018 The go-ethereum Authors"
	app.Commands = []cli.Command{
		// See chaincmd.go:
		initCommand,
		importCommand,
		exportCommand,
		importPreimagesCommand,
		exportPreimagesCommand,
		copydbCommand,
		removedbCommand,
		dumpCommand,
		// See monitorcmd.go:
		monitorCommand,
		// See accountcmd.go:
		accountCommand,
		walletCommand,
		// See consolecmd.go:
		consoleCommand,
		attachCommand,
		javascriptCommand,
		// See misccmd.go:
		makecacheCommand,
		makedagCommand,
		versionCommand,
		bugCommand,
		licenseCommand,
		// See config.go
		dumpConfigCommand,
	}
	sort.Sort(cli.CommandsByName(app.Commands))

	app.Flags = append(app.Flags, nodeFlags...)
	app.Flags = append(app.Flags, rpcFlags...)
	app.Flags = append(app.Flags, consoleFlags...)
	app.Flags = append(app.Flags, debug.Flags...)
	app.Flags = append(app.Flags, whisperFlags...)
	app.Flags = append(app.Flags, metricsFlags...)

	app.Before = func(ctx *cli.Context) error {
		logdir := ""
		if ctx.GlobalBool(utils.DashboardEnabledFlag.Name) {
			logdir = (&node.Config{DataDir: utils.MakeDataDir(ctx)}).ResolvePath("logs")
		}
		if err := debug.Setup(ctx, logdir); err != nil {
			return err
		}
		// Cap the cache allowance and tune the garbage collector
		var mem gosigar.Mem
		if err := mem.Get(); err == nil {
			allowance := int(mem.Total / 1024 / 1024 / 3)
			if cache := ctx.GlobalInt(utils.CacheFlag.Name); cache > allowance {
				log.Warn("Sanitizing cache to Go's GC limits", "provided", cache, "updated", allowance)
				ctx.GlobalSet(utils.CacheFlag.Name, strconv.Itoa(allowance))
			}
		}
		// Ensure Go's GC ignores the database cache for trigger percentage
		cache := ctx.GlobalInt(utils.CacheFlag.Name)
		gogc := math.Max(20, math.Min(100, 100/(float64(cache)/1024)))

		log.Debug("Sanitizing Go's GC trigger", "percent", int(gogc))
		godebug.SetGCPercent(int(gogc))

		// Start metrics export if enabled
		utils.SetupMetrics(ctx)

		// Start system runtime metrics collection
		go metrics.CollectProcessMetrics(3 * time.Second)

		return nil
	}

	app.After = func(ctx *cli.Context) error {
		debug.Exit()
		console.Stdin.Close() // Resets terminal mode.
		return nil
	}
}

func main() {
	if err := app.Run(os.Args); err != nil {
		fmt.Fprintln(os.Stderr, err)
		os.Exit(1)
	}
}

// geth is the main entry point into the system if no special subcommand is ran.
// It creates a default node based on the command line arguments and runs it in
// blocking mode, waiting for it to be shut down.
func geth(ctx *cli.Context) error {
	if args := ctx.Args(); len(args) > 0 {
		return fmt.Errorf("invalid command: %q", args[0])
	}
	node := makeFullNode(ctx)
	startNode(ctx, node)
	node.Wait()
	return nil
}

// startNode boots up the system node and all registered protocols, after which
// it unlocks any requested accounts, and starts the RPC/IPC interfaces and the
// miner.
func startNode(ctx *cli.Context, stack *node.Node) {
	debug.Memsize.Add("node", stack)

	// Start up the node itself
	utils.StartNode(stack)

	// Unlock any account specifically requested
	ks := stack.AccountManager().Backends(keystore.KeyStoreType)[0].(*keystore.KeyStore)

	passwords := utils.MakePasswordList(ctx)
	unlocks := strings.Split(ctx.GlobalString(utils.UnlockedAccountFlag.Name), ",")
	for i, account := range unlocks {
		if trimmed := strings.TrimSpace(account); trimmed != "" {
			unlockAccount(ctx, ks, trimmed, i, passwords)
		}
	}
	// Register wallet event handlers to open and auto-derive wallets
	events := make(chan accounts.WalletEvent, 16)
	stack.AccountManager().Subscribe(events)

	go func() {
		// Create a chain state reader for self-derivation
		rpcClient, err := stack.Attach()
		if err != nil {
			utils.Fatalf("Failed to attach to self: %v", err)
		}
		stateReader := ethclient.NewClient(rpcClient)

		// Open any wallets already attached
		for _, wallet := range stack.AccountManager().Wallets() {
			if err := wallet.Open(""); err != nil {
				log.Warn("Failed to open wallet", "url", wallet.URL(), "err", err)
			}
		}
		// Listen for wallet event till termination
		for event := range events {
			switch event.Kind {
			case accounts.WalletArrived:
				if err := event.Wallet.Open(""); err != nil {
					log.Warn("New wallet appeared, failed to open", "url", event.Wallet.URL(), "err", err)
				}
			case accounts.WalletOpened:
				status, _ := event.Wallet.Status()
				log.Info("New wallet appeared", "url", event.Wallet.URL(), "status", status)

				derivationPath := accounts.DefaultBaseDerivationPath
				if event.Wallet.URL().Scheme == "ledger" {
					derivationPath = accounts.DefaultLedgerBaseDerivationPath
				}
				event.Wallet.SelfDerive(derivationPath, stateReader)

			case accounts.WalletDropped:
				log.Info("Old wallet dropped", "url", event.Wallet.URL())
				event.Wallet.Close()
			}
		}
	}()
	// Start auxiliary services if enabled
	if ctx.GlobalBool(utils.MiningEnabledFlag.Name) || ctx.GlobalBool(utils.DeveloperFlag.Name) {
		// Mining only makes sense if a full Ethereum node is running
		if ctx.GlobalString(utils.SyncModeFlag.Name) == "light" {
			utils.Fatalf("Light clients do not support mining")
		}
		var ethereum *eth.Ethereum
		if err := stack.Service(&ethereum); err != nil {
			utils.Fatalf("Ethereum service not running: %v", err)
		}
		// Set the gas price to the limits from the CLI and start mining
		gasprice := utils.GlobalBig(ctx, utils.MinerLegacyGasPriceFlag.Name)
		if ctx.IsSet(utils.MinerGasPriceFlag.Name) {
			gasprice = utils.GlobalBig(ctx, utils.MinerGasPriceFlag.Name)
		}
		ethereum.TxPool().SetGasPrice(gasprice)

		threads := ctx.GlobalInt(utils.MinerLegacyThreadsFlag.Name)
		if ctx.GlobalIsSet(utils.MinerThreadsFlag.Name) {
			threads = ctx.GlobalInt(utils.MinerThreadsFlag.Name)
		}
		if err := ethereum.StartMining(threads); err != nil {
			utils.Fatalf("Failed to start mining: %v", err)
		}
	}
}<|MERGE_RESOLUTION|>--- conflicted
+++ resolved
@@ -121,11 +121,8 @@
 		utils.DeveloperPeriodFlag,
 		utils.TestnetFlag,
 		utils.RinkebyFlag,
-<<<<<<< HEAD
 		utils.GoerliFlag,
-=======
 		utils.OttomanFlag,
->>>>>>> c7547381
 		utils.VMEnableDebugFlag,
 		utils.NetworkIdFlag,
 		utils.ConstantinopleOverrideFlag,
