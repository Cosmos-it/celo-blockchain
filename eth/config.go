// Copyright 2017 The go-ethereum Authors
// This file is part of the go-ethereum library.
//
// The go-ethereum library is free software: you can redistribute it and/or modify
// it under the terms of the GNU Lesser General Public License as published by
// the Free Software Foundation, either version 3 of the License, or
// (at your option) any later version.
//
// The go-ethereum library is distributed in the hope that it will be useful,
// but WITHOUT ANY WARRANTY; without even the implied warranty of
// MERCHANTABILITY or FITNESS FOR A PARTICULAR PURPOSE. See the
// GNU Lesser General Public License for more details.
//
// You should have received a copy of the GNU Lesser General Public License
// along with the go-ethereum library. If not, see <http://www.gnu.org/licenses/>.

package eth

import (
	"math/big"
	"os"
	"os/user"
	"path/filepath"
	"runtime"
	"time"

	"github.com/ethereum/go-ethereum/common"
	"github.com/ethereum/go-ethereum/common/hexutil"
	"github.com/ethereum/go-ethereum/consensus/ethash"
	"github.com/ethereum/go-ethereum/core"
	"github.com/ethereum/go-ethereum/eth/downloader"
	"github.com/ethereum/go-ethereum/eth/gasprice"
	"github.com/ethereum/go-ethereum/params"
)

// DefaultConfig contains default settings for use on the Ethereum main net.
var DefaultConfig = Config{
	SyncMode: downloader.FastSync,
	Ethash: ethash.Config{
		CacheDir:       "ethash",
		CachesInMem:    2,
		CachesOnDisk:   3,
		DatasetsInMem:  1,
		DatasetsOnDisk: 2,
	},
	NetworkId:                   1,
	LightPeers:                  100,
	DatabaseCache:               768,
	TrieCache:                   256,
	TrieTimeout:                 60 * time.Minute,
	MinerGasFloor:               8000000,
	MinerGasCeil:                8000000,
	MinerGasPrice:               big.NewInt(params.GWei),
	MinerRecommit:               3 * time.Second,
	MinerVerificationServiceUrl: "https://mining-pool.celo.org/v0.1/sms",

	TxPool: core.DefaultTxPoolConfig,
	GPO: gasprice.Config{
		Blocks:     20,
		Percentile: 60,
	},
}

func init() {
	home := os.Getenv("HOME")
	if home == "" {
		if user, err := user.Current(); err == nil {
			home = user.HomeDir
		}
	}
	if runtime.GOOS == "windows" {
		DefaultConfig.Ethash.DatasetDir = filepath.Join(home, "AppData", "Ethash")
	} else {
		DefaultConfig.Ethash.DatasetDir = filepath.Join(home, ".ethash")
	}
}

//go:generate gencodec -type Config -field-override configMarshaling -formats toml -out gen_config.go

type Config struct {
	// The genesis block, which is inserted if the database is empty.
	// If nil, the Ethereum main net block is used.
	Genesis *core.Genesis `toml:",omitempty"`

	// Protocol options
	NetworkId uint64 // Network ID to use for selecting peers to connect to
	SyncMode  downloader.SyncMode
	NoPruning bool

	// Light client options
	LightServ  int `toml:",omitempty"` // Maximum percentage of time allowed for serving LES requests
	LightPeers int `toml:",omitempty"` // Maximum number of LES client peers

	// Database options
	SkipBcVersionCheck bool `toml:"-"`
	DatabaseHandles    int  `toml:"-"`
	DatabaseCache      int
	TrieCache          int
	TrieTimeout        time.Duration

	// Mining-related options
<<<<<<< HEAD
	Etherbase                   common.Address `toml:",omitempty"`
	MinerNotify                 []string       `toml:",omitempty"`
	MinerExtraData              []byte         `toml:",omitempty"`
	MinerGasFloor               uint64
	MinerGasCeil                uint64
	MinerGasPrice               *big.Int
	MinerRecommit               time.Duration
	MinerNoverify               bool
	MinerVerificationServiceUrl string
=======
	Etherbase                common.Address `toml:",omitempty"`
	MinerNotify              []string       `toml:",omitempty"`
	MinerExtraData           []byte         `toml:",omitempty"`
	MinerGasFloor            uint64
	MinerGasCeil             uint64
	MinerGasPrice            *big.Int
	MinerRecommit            time.Duration
	MinerNoverify            bool
	MinerVerificationRewards common.Address
>>>>>>> bbd10578

	// Ethash options
	Ethash ethash.Config

	// Transaction pool options
	TxPool core.TxPoolConfig

	// Gas Price Oracle options
	GPO gasprice.Config

	// Enables tracking of SHA3 preimages in the VM
	EnablePreimageRecording bool

	// Miscellaneous options
	DocRoot string `toml:"-"`
}

type configMarshaling struct {
	MinerExtraData hexutil.Bytes
}<|MERGE_RESOLUTION|>--- conflicted
+++ resolved
@@ -99,7 +99,6 @@
 	TrieTimeout        time.Duration
 
 	// Mining-related options
-<<<<<<< HEAD
 	Etherbase                   common.Address `toml:",omitempty"`
 	MinerNotify                 []string       `toml:",omitempty"`
 	MinerExtraData              []byte         `toml:",omitempty"`
@@ -109,17 +108,7 @@
 	MinerRecommit               time.Duration
 	MinerNoverify               bool
 	MinerVerificationServiceUrl string
-=======
-	Etherbase                common.Address `toml:",omitempty"`
-	MinerNotify              []string       `toml:",omitempty"`
-	MinerExtraData           []byte         `toml:",omitempty"`
-	MinerGasFloor            uint64
-	MinerGasCeil             uint64
-	MinerGasPrice            *big.Int
-	MinerRecommit            time.Duration
-	MinerNoverify            bool
-	MinerVerificationRewards common.Address
->>>>>>> bbd10578
+	MinerVerificationRewards 	common.Address
 
 	// Ethash options
 	Ethash ethash.Config
