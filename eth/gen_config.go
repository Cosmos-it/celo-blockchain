--- conflicted
+++ resolved
@@ -45,12 +45,9 @@
 		GPO                     gasprice.Config
 		EnablePreimageRecording bool
 		DocRoot                 string `toml:"-"`
-<<<<<<< HEAD
 		EWASMInterpreter        string
 		EVMInterpreter          string
-=======
 		Istanbul                istanbul.Config
->>>>>>> c7547381
 	}
 	var enc Config
 	enc.Genesis = c.Genesis
@@ -112,12 +109,9 @@
 		GPO                     *gasprice.Config
 		EnablePreimageRecording *bool
 		DocRoot                 *string `toml:"-"`
-<<<<<<< HEAD
 		EWASMInterpreter        *string
 		EVMInterpreter          *string
-=======
 		Istanbul                *istanbul.Config
->>>>>>> c7547381
 	}
 	var dec Config
 	if err := unmarshal(&dec); err != nil {
