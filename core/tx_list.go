--- conflicted
+++ resolved
@@ -407,28 +407,17 @@
 // txPricedList is a price-sorted heap to allow operating on transactions pool
 // contents in a price-incrementing way.
 type txPricedList struct {
-<<<<<<< HEAD
-	all    *txLookup             // Pointer to the map of all transactions
-	items  map[uint64]*priceHeap // Heap of prices of all the stored transactions per currency
-	stales int                   // Number of stale price points to (re-heap trigger)
-	pc     *PriceComparator      // Comparator object used to compare prices that are using different currencies
-=======
 	all    *txLookup                     // Pointer to the map of all transactions
 	heaps  map[common.Address]*priceHeap // Heap of prices of all the stored transactions
 	stales int                           // Number of stale price points to (re-heap trigger)
 	pc     *PriceComparator              // Comparator object used to compare prices that are using different currencies
->>>>>>> 733475f1
 }
 
 // newTxPricedList creates a new price-sorted transaction heap.
 func newTxPricedList(all *txLookup, pc *PriceComparator) *txPricedList {
 	return &txPricedList{
 		all:   all,
-<<<<<<< HEAD
-		items: make(map[uint64]*priceHeap),
-=======
 		heaps: make(map[common.Address]*priceHeap),
->>>>>>> 733475f1
 		pc:    pc,
 	}
 }
@@ -444,17 +433,8 @@
 
 // Put inserts a new transaction into the heap.
 func (l *txPricedList) Put(tx *types.Transaction) {
-<<<<<<< HEAD
-	if pHeap, ok := l.items[tx.GasCurrency()]; !ok {
-		l.items[tx.GasCurrency()] = new(priceHeap)
-		heap.Push(l.items[tx.GasCurrency()], tx)
-	} else {
-		heap.Push(pHeap, tx)
-	}
-=======
 	pHeap := l.getPriceHeap(tx)
 	heap.Push(pHeap, tx)
->>>>>>> 733475f1
 }
 
 // Removed notifies the prices transaction list that an old transaction dropped
@@ -467,27 +447,12 @@
 		return
 	}
 	// Seems we've reached a critical number of stale transactions, reheap
-<<<<<<< HEAD
-	reheapMap := make(map[uint64]*priceHeap)
-	for gasCurrency, count := range l.all.currCount {
-=======
 	reheapMap := make(map[common.Address]*priceHeap)
 	for gasCurrency, count := range l.all.txCurrCount {
->>>>>>> 733475f1
 		reheap := make(priceHeap, 0, count)
 		reheapMap[gasCurrency] = &reheap
 	}
 
-<<<<<<< HEAD
-	l.stales, l.items = 0, reheapMap
-	l.all.Range(func(hash common.Hash, tx *types.Transaction) bool {
-		*l.items[tx.GasCurrency()] = append(*l.items[tx.GasCurrency()], tx)
-		return true
-	})
-
-	for _, items := range l.items {
-		heap.Init(items)
-=======
 	l.stales, l.heaps = 0, reheapMap
 	l.all.Range(func(hash common.Hash, tx *types.Transaction) bool {
 		pHeap := l.getPriceHeap(tx)
@@ -497,7 +462,6 @@
 
 	for _, h := range l.heaps {
 		heap.Init(h)
->>>>>>> 733475f1
 	}
 }
 
@@ -515,11 +479,7 @@
 			continue
 		}
 
-<<<<<<< HEAD
-		if l.pc.Cmp(tx.GasPrice(), tx.GasCurrency(), cgThreshold, 0) >= 0 {
-=======
 		if l.pc.Cmp(tx.GasPrice(), tx.GasCurrency(), cgThreshold, nil) >= 0 {
->>>>>>> 733475f1
 			save = append(save, tx)
 			break
 		}
@@ -546,11 +506,7 @@
 	}
 	// Discard stale price points if found at the heap start
 	for l.Len() > 0 {
-<<<<<<< HEAD
-		head := l.getMinTx()
-=======
 		head := l.getMinPricedTx()
->>>>>>> 733475f1
 		if l.all.Get(head.Hash()) == nil {
 			l.stales--
 			l.pop()
@@ -564,11 +520,7 @@
 		return false
 	}
 
-<<<<<<< HEAD
-	cheapest := l.getMinTx()
-=======
 	cheapest := l.getMinPricedTx()
->>>>>>> 733475f1
 	return l.pc.Cmp(cheapest.GasPrice(), cheapest.GasCurrency(), tx.GasPrice(), tx.GasCurrency()) >= 0
 }
 
@@ -603,11 +555,7 @@
 func (l *txPricedList) getHeapWithMinHead() (*priceHeap, *types.Transaction) {
 	var cheapestHeap *priceHeap = nil
 	var cheapestTxn *types.Transaction = nil
-<<<<<<< HEAD
-	for _, priceHeap := range l.items {
-=======
 	for _, priceHeap := range l.heaps {
->>>>>>> 733475f1
 		if len(*priceHeap) > 0 {
 			if cheapestHeap == nil {
 				cheapestHeap = priceHeap
@@ -625,11 +573,7 @@
 }
 
 // Retrieves the tx with the lowest normalized price among all the heaps
-<<<<<<< HEAD
-func (l *txPricedList) getMinTx() *types.Transaction {
-=======
 func (l *txPricedList) getMinPricedTx() *types.Transaction {
->>>>>>> 733475f1
 	_, minTx := l.getHeapWithMinHead()
 
 	return minTx
@@ -638,13 +582,8 @@
 // Retrieves the total number of txns within the priced list
 func (l *txPricedList) Len() int {
 	totalLen := 0
-<<<<<<< HEAD
-	for _, items := range l.items {
-		totalLen += len(*items)
-=======
 	for _, h := range l.heaps {
 		totalLen += len(*h)
->>>>>>> 733475f1
 	}
 
 	return totalLen
