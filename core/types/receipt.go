--- conflicted
+++ resolved
@@ -46,20 +46,12 @@
 
 // VerificationRequest represents a request for verification in the Celo ABE protocol.
 type VerificationRequest struct {
-<<<<<<< HEAD
-	PhoneHash           common.Hash
-	UnsignedMessageHash common.Hash
-	RequestIndex        *big.Int
-	VerificationIndex   *big.Int
-	Verifier            common.Address
-	EncryptedPhone      hexutil.Bytes
-=======
 	PhoneHash         common.Hash
 	CodeHash          common.Hash
+	RequestIndex      *big.Int
 	VerificationIndex *big.Int
 	Verifier          common.Address
 	EncryptedPhone    hexutil.Bytes
->>>>>>> b089c7cf
 }
 
 // Receipt represents the results of a transaction.
@@ -119,18 +111,11 @@
 // Decode a VerificationRequest from raw input bytes.
 // Input is expected to be encoded in the following manner:
 // input[0:32]:  bytes32 phoneHash
-<<<<<<< HEAD
-// input[32:64]: bytes32 unsignedMessageHash
+// input[32:64]: bytes32 codeHash
 // input[64:96]: bytes32 requestIndex
 // input[96:128]: bytes32 verificationIndex
 // input[128:160]: address verifier
 // input[160:]:    bytes encryptedPhone
-=======
-// input[32:64]: bytes32 codeHash
-// input[64:96]: bytes32 verificationIndex
-// input[96:128]: address verifier
-// input[96:]    bytes encryptedPhone
->>>>>>> b089c7cf
 func DecodeVerificationRequest(input []byte) (VerificationRequest, error) {
 	var v VerificationRequest
 	v.PhoneHash = common.BytesToHash(input[0:32])
