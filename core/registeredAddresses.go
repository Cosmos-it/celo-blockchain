// Copyright 2017 The Celo Authors
// This file is part of the celo library.
//
// The celo library is free software: you can redistribute it and/or modify
// it under the terms of the GNU Lesser General Public License as published by
// the Free Software Foundation, either version 3 of the License, or
// (at your option) any later version.
//
// The celo library is distributed in the hope that it will be useful,
// but WITHOUT ANY WARRANTY; without even the implied warranty of
// MERCHANTABILITY or FITNESS FOR A PARTICULAR PURPOSE. See the
// GNU Lesser General Public License for more details.
//
// You should have received a copy of the GNU Lesser General Public License
// along with the celo library. If not, see <http://www.gnu.org/licenses/>.

package core

import (
	"strings"
	"sync"

	"github.com/ethereum/go-ethereum/accounts/abi"
	"github.com/ethereum/go-ethereum/common"
	"github.com/ethereum/go-ethereum/log"
	"github.com/ethereum/go-ethereum/params"
)

const (
	// This is taken from celo-monorepo/packages/protocol/build/<env>/contracts/Registry.json
	getAddressForABI = `[{"constant": true,
                              "inputs": [
                                   {
                                       "name": "identifier",
                                       "type": "string"
                                   }
                              ],
                              "name": "getAddressFor",
                              "outputs": [
                                   {
                                       "name": "",
                                       "type": "address"
                                   }
                              ],
                              "payable": false,
                              "stateMutability": "view",
                              "type": "function"
                             }]`
)

var (
	registrySmartContractAddress = common.HexToAddress("0x000000000000000000000000000000000000ce10")
<<<<<<< HEAD
	registeredContractIds        = []string{params.GoldTokenRegistryId, params.AddressBasedEncryptionRegistryId, params.ReserveRegistryId, params.SortedOraclesRegistryId, params.GasCurrencyWhitelistRegistryId, params.ValidatorsRegistryId, params.GasPriceOracleRegistryId, params.RandomRegistryId}
=======
	registeredContractIds        = []string{params.GoldTokenRegistryId, params.AddressBasedEncryptionRegistryId, params.ReserveRegistryId, params.SortedOraclesRegistryId, params.GasCurrencyWhitelistRegistryId, params.ValidatorsRegistryId, params.GasPriceOracleRegistryId, params.GovernanceRegistryId, params.BondedDepositsRegistryId}
>>>>>>> 4fe652c2
	getAddressForFuncABI, _      = abi.JSON(strings.NewReader(getAddressForABI))
	zeroAddress                  = common.Address{}
)

type RegisteredAddresses struct {
	registeredAddresses   map[string]common.Address
	registeredAddressesMu sync.RWMutex
	iEvmH                 *InternalEVMHandler
}

func (ra *RegisteredAddresses) retrieveRegisteredAddresses() map[string]common.Address {
	log.Trace("RegisteredAddresses.retrieveRegisteredAddresses called")

	returnMap := make(map[string]common.Address)

	for _, contractRegistryId := range registeredContractIds {
		var contractAddress common.Address
		log.Trace("RegisteredAddresses.retrieveRegisteredAddresses - Calling Registry.getAddressFor", "contractRegistryId", contractRegistryId)
		if leftoverGas, err := ra.iEvmH.MakeStaticCall(registrySmartContractAddress, getAddressForFuncABI, "getAddressFor", []interface{}{contractRegistryId}, &contractAddress, 20000, nil, nil); err != nil {
			log.Error("RegisteredAddresses.retrieveRegisteredAddresses - Registry.getAddressFor invocation error", "leftoverGas", leftoverGas, "err", err)
			continue
		} else {
			log.Trace("RegisteredAddresses.retrieveRegisteredAddresses - Registry.getAddressFor invocation success", "contractAddress", contractAddress.Hex(), "leftoverGas", leftoverGas)

			if contractAddress != zeroAddress {
				returnMap[contractRegistryId] = contractAddress
			}
		}
	}

	return returnMap
}

func (ra *RegisteredAddresses) RefreshAddresses() {
	registeredAddresses := ra.retrieveRegisteredAddresses()

	ra.registeredAddressesMu.Lock()
	ra.registeredAddresses = registeredAddresses
	ra.registeredAddressesMu.Unlock()
}

func (ra *RegisteredAddresses) GetRegisteredAddress(registryId string) *common.Address {
	if len(ra.registeredAddresses) == 0 { // This refresh is for a light client that failed to refresh (did not have a network connection) during node construction
		ra.RefreshAddresses()
	}

	ra.registeredAddressesMu.RLock()
	defer ra.registeredAddressesMu.RUnlock()

	if address, ok := ra.registeredAddresses[registryId]; !ok {
		log.Error("RegisteredAddresses.GetRegisteredAddress - Error in address retrieval for ", "registry", registryId)
		return nil
	} else {
		return &address
	}
}

func (ra *RegisteredAddresses) GetRegisteredAddressMap() map[string]*common.Address {
	returnMap := make(map[string]*common.Address)

	ra.registeredAddressesMu.RLock()
	defer ra.registeredAddressesMu.RUnlock()

	for _, registryId := range registeredContractIds {
		if address, ok := ra.registeredAddresses[registryId]; !ok {
			returnMap[registryId] = nil
		} else {
			returnMap[registryId] = &address
		}
	}

	return returnMap
}

func NewRegisteredAddresses(iEvmH *InternalEVMHandler) *RegisteredAddresses {
	ra := &RegisteredAddresses{
		registeredAddresses: make(map[string]common.Address),
		iEvmH:               iEvmH,
	}

	return ra
}<|MERGE_RESOLUTION|>--- conflicted
+++ resolved
@@ -50,13 +50,20 @@
 
 var (
 	registrySmartContractAddress = common.HexToAddress("0x000000000000000000000000000000000000ce10")
-<<<<<<< HEAD
-	registeredContractIds        = []string{params.GoldTokenRegistryId, params.AddressBasedEncryptionRegistryId, params.ReserveRegistryId, params.SortedOraclesRegistryId, params.GasCurrencyWhitelistRegistryId, params.ValidatorsRegistryId, params.GasPriceOracleRegistryId, params.RandomRegistryId}
-=======
-	registeredContractIds        = []string{params.GoldTokenRegistryId, params.AddressBasedEncryptionRegistryId, params.ReserveRegistryId, params.SortedOraclesRegistryId, params.GasCurrencyWhitelistRegistryId, params.ValidatorsRegistryId, params.GasPriceOracleRegistryId, params.GovernanceRegistryId, params.BondedDepositsRegistryId}
->>>>>>> 4fe652c2
-	getAddressForFuncABI, _      = abi.JSON(strings.NewReader(getAddressForABI))
-	zeroAddress                  = common.Address{}
+	registeredContractIds        = []string{
+		params.GoldTokenRegistryId,
+		params.AddressBasedEncryptionRegistryId,
+		params.ReserveRegistryId,
+		params.SortedOraclesRegistryId,
+		params.GasCurrencyWhitelistRegistryId,
+		params.ValidatorsRegistryId,
+		params.GasPriceOracleRegistryId,
+		params.GovernanceRegistryId,
+		params.BondedDepositsRegistryId,
+		params.RandomRegistryId,
+	}
+	getAddressForFuncABI, _ = abi.JSON(strings.NewReader(getAddressForABI))
+	zeroAddress             = common.Address{}
 )
 
 type RegisteredAddresses struct {
